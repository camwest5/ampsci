#include "MBPT/FeynmanSigma.hpp"
#include "Angular/Angular_tables.hpp"
#include "Coulomb/Coulomb.hpp"
#include "Coulomb/YkTable.hpp"
#include "DiracODE/DiracODE.hpp"
#include "HF/HartreeFock.hpp"
#include "IO/FRW_fileReadWrite.hpp"
#include "IO/SafeProfiler.hpp"
#include "MBPT/CorrelationPotential.hpp"
#include "MBPT/GreenMatrix.hpp"
#include "Maths/Grid.hpp"
#include "Maths/LinAlg_MatrixVector.hpp"
#include "qip/Vector.hpp"
#include <algorithm>
#include <cassert>
#include <numeric>
#include <optional>

// omp_get_thread_num() is not defined if not using -fopenmp
// Also: helps protect in case that "omp.h" is not available
#if defined(_OPENMP)
#include <omp.h>
constexpr bool use_omp = true;
#else
constexpr bool use_omp = true;
#define omp_get_thread_num() 0
#define omp_get_max_threads() 1
#endif

//! Many-body perturbation theory
namespace MBPT {

//******************************************************************************
FeynmanSigma::FeynmanSigma(const HF::HartreeFock *const in_hf,
                           const std::vector<DiracSpinor> &basis,
                           const Sigma_params &sigp,
                           const rgrid_params &subgridp,
                           // const std::vector<DiracSpinor> &valence,
                           const std::string &fname)
    : CorrelationPotential(in_hf, basis, sigp, subgridp),
      m_screen_Coulomb(sigp.screenCoulomb),
      m_holeParticle(sigp.holeParticle),
      m_omre(sigp.real_omega),
      m_w0(sigp.w0),
      m_w_ratio(sigp.w_ratio),
      m_Green_method(sigp.GreenBasis ? GrMethod::basis : GrMethod::Green),
      m_Pol_method(sigp.PolBasis ? GrMethod::basis : GrMethod::Green),
      p_hf(in_hf),
      m_min_core_n(sigp.min_n_core),
      m_max_kappaindex_core(2 * DiracSpinor::max_l(p_hf->get_core())),
      m_max_kappaindex(2 * sigp.max_l_excited) {

  std::cout << "\nCorrelation potential (Sigma): Feynman\n";

  // note: if l_max (for Green's fn) larger than l in basis, need to increase
  // m_kmax, and therefore extend the 6j and Ck tables
  const auto kmax_ex = m_max_kappaindex + 1;
  if (kmax_ex > m_maxk)
    m_maxk = kmax_ex;

  // io file name:
  const bool read_ok = read_write(fname, IO::FRW::read);

  // if (en_list.empty())
  //   return;

  if (!read_ok) {
    // Extand 6j and Ck
    m_6j.fill(m_maxk);
    m_yeh.extend_Ck(m_maxk);
    prep_Feynman();
    // form_Sigma(valence, fname);
  }
}

//******************************************************************************
void FeynmanSigma::formSigma(int kappa, double en, int n) {
  // Calc dir + exchange
  // Print D, X, (D+X) energy shift
  // Add (D+X) to m_Sigma, and (n,k) to lookup_list
  // most of this is the same between each...?

  // already exists:
  if (getSigmaIndex(n, kappa) < m_Sigma_kappa.size())
    return;
  // XXX Need to read/write QPQ etc!!! for this to work

  m_nk.emplace_back(n, kappa);
  auto &Sigma = m_Sigma_kappa.emplace_back(m_subgrid_points, m_include_G);

  // if v.kappa > basis, then Ck angular factor won't exist!
  if (Angular::twoj_k(kappa) > m_yeh.Ck().max_tj()) {
    std::cout << "Warning: angular not good\n";
    return;
  }

  printf("k=%2i at en=%8.5f.. ", kappa, en);
  std::cout << std::flush;

  // find lowest excited state, output <v|S|v> energy shift:
  const auto find_kappa = [kappa, n](const auto &a) {
    return a.k == kappa && (a.n == n || n == 0);
  };
  const auto vk = std::find_if(cbegin(m_excited), cend(m_excited), find_kappa);

  // Exchange part:
  if (m_print_each_k) {
    // TEMPORARY: Print each k for direct part: for testing
    std::cout << "\n";
    const auto max_k = std::min(m_maxk, m_k_cut);
    for (int k = 0; k <= max_k; ++k) {
      const auto Sigma_k = FeynmanDirect(kappa, en, k);

      // Print out the direct energy shift:
      if (vk != cend(m_excited)) {
        const auto deD = *vk * act_G_Fv(Sigma_k, *vk);
        printf(" k=%i de(k)=%9.3f \n", k, deD * PhysConst::Hartree_invcm);
        std::cout << std::flush;
      }

      Sigma += Sigma_k;
    }
  } else {
    Sigma = FeynmanDirect(kappa, en);
  }

  // Exchange part:
  const auto Gmat_X = m_ex_method == ExchangeMethod::none
                          ? 0.0 * Sigma
                          : m_ex_method == ExchangeMethod::Goldstone
                                ? Exchange_Goldstone(kappa, en)
                                : m_ex_method == ExchangeMethod::w1
                                      ? FeynmanEx_1(kappa, en)
                                      : FeynmanEx_w1w2(kappa, en);

  // Print energy shifts:
  if (vk != cend(m_excited)) {
    auto deD = *vk * act_G_Fv(Sigma, *vk);
    auto deX = *vk * act_G_Fv(Gmat_X, *vk);
    // nb: just approximate (uses splines)
    printf("de= %7.1f + %5.1f = ", deD * PhysConst::Hartree_invcm,
           deX * PhysConst::Hartree_invcm);
    printf("%7.1f", (deD + deX) * PhysConst::Hartree_invcm);
  }

  Sigma += Gmat_X;

  std::cout << "\n";
}

//******************************************************************************
//******************************************************************************
// void FeynmanSigma::fill_Sigma_k(GMatrix *Sigma, const int kappa,
//                                 const double en) {
//   [[maybe_unused]] auto sp = IO::Profile::safeProfiler(__func__);
//
//   // Find lowest "valence" state from the basis (for energy shift)
//   const auto find_kappa = [=](const auto &f) { return f.k == kappa; };
//   const auto Fk = std::find_if(cbegin(m_excited), cend(m_excited),
//   find_kappa);
//
//   // Direct:
//
//   if (m_print_each_k) {
//     // TEMPORARY: Print each k for direct part: for testing
//     std::cout << "\n";
//     const auto max_k = std::min(m_maxk, m_k_cut);
//     for (int k = 0; k <= max_k; ++k) {
//       const auto Sigma_k = FeynmanDirect(kappa, en, k);
//
//       // Print out the direct energy shift:
//       if (Fk != cend(m_excited)) {
//         const auto deD = *Fk * act_G_Fv(Sigma_k, *Fk);
//         printf(" k=%i de(k)=%9.3f \n", k, deD * PhysConst::Hartree_invcm);
//         std::cout << std::flush;
//       }
//
//       *Sigma += Sigma_k;
//     }
//   } else {
//     *Sigma = FeynmanDirect(kappa, en);
//   }
//
//   // Print out the direct energy shift:
//   if (Fk != cend(m_excited)) {
//     const auto deD = *Fk * act_G_Fv(*Sigma, *Fk);
//     printf("de= %.3f", deD * PhysConst::Hartree_invcm);
//     // printf("de= %.4f", deD);
//     std::cout << std::flush;
//   }
//
//   const auto exch = m_ex_method == ExchangeMethod::none
//                         ? 0.0 * *Sigma
//                         : m_ex_method == ExchangeMethod::Goldstone
//                               ? Exchange_Goldstone(kappa, en)
//                               : m_ex_method == ExchangeMethod::w1
//                                     ? FeynmanEx_1(kappa, en)
//                                     : FeynmanEx_w1w2(kappa, en);
//
//   // Print out the exchange energy shift:
//   if (Fk != cend(m_excited)) {
//     const auto deX = *Fk * act_G_Fv(exch, *Fk);
//     printf(" + %.3f = ", deX * PhysConst::Hartree_invcm);
//     // printf(" + %.5f = ", deX);
//   }
//
//   *Sigma += exch;
// }

//******************************************************************************
void FeynmanSigma::prep_Feynman() {

  if (m_screen_Coulomb)
    std::cout << "Including Coulomb screening\n";

  if (m_holeParticle)
    std::cout << "Including hole-particle interaction\n";

  if (!m_screen_Coulomb && !m_holeParticle)
    std::cout << "Second-order Feynman\n";

  std::cout << "lmax = " << Angular::lFromIndex(m_max_kappaindex) << "\n";
  std::cout << "Using " << ParseEnum(m_Green_method)
            << " method for Green's functions\n";
  std::cout << "Using " << ParseEnum(m_Pol_method)
            << " method for Polarisation operator\n";

  std::cout << "Including from core n=" << m_min_core_n << "\n";

  if (m_holeParticle && m_Pol_method == GrMethod::basis) {
    std::cout << "WARNING: Cannot include hole-particle using basis for "
                 "Polarisation operator!\n --> hp NOT included\n";
  }

  std::cout << "Using " << ParseEnum(m_ex_method) << " for exchange\n";

  // Print effective screening factors (if used)
  if (m_ex_method == ExchangeMethod::Goldstone && !m_fk.empty()) {
    std::cout << "w/ fk=";
    std::for_each(cbegin(m_fk), cend(m_fk),
                  [](auto fk) { std::cout << fk << ", "; });
    std::cout << "\n";
  }

  if (m_include_G)
    std::cout << "(Including FG/GF and GG)\n";

  if (m_Pol_method == GrMethod::basis || m_Green_method == GrMethod::basis ||
      m_ex_method == ExchangeMethod::Goldstone) {
    std::cout << "Basis: " << DiracSpinor::state_config(m_holes) << "/"
              << DiracSpinor::state_config(m_excited) << "\n";
  }

  form_Q_dr();
  form_Vx();
  form_Pa_core();
  setup_omega_grid();

  print_subGrid();

  const auto max_k = std::min(m_maxk, m_k_cut);
  m_qpq_wk = form_QPQ_wk(max_k, m_Pol_method, m_omre, *m_wgridD);
}

//------------------------------------------------------------------------------
void FeynmanSigma::form_Q_dr() {

  std::vector<LinAlg::SqMatrix> qhat(std::size_t(m_maxk + 1), m_subgrid_points);

  LinAlg::SqMatrix t_dri{m_subgrid_points};

  // calculate (real) Qhat and Jacobian
  for (auto i = 0ul; i < m_subgrid_points; ++i) {
    const auto si = ri_subToFull(i);
    const auto dri = dr_subToFull(i);
    for (auto j = 0ul; j < m_subgrid_points; ++j) {
      const auto sj = ri_subToFull(j);
      const auto drj = dr_subToFull(j);
      const auto rl = p_gr->r[std::min(si, sj)];
      const auto rm = p_gr->r[std::max(si, sj)];
      const auto ratio = rl / rm; // = r_< / r_>
      // q0 = (1.0 / rm) = r_<^k / r_>^k+1 ,  for k=0
      qhat[0][i][j] = (1.0 / rm) * dri * drj;
      t_dri[i][j] = dri;
      for (int k = 1; k <= m_maxk; ++k) {
        qhat[std::size_t(k)][i][j] = qhat[std::size_t(k - 1)][i][j] * ratio;
      }
    } // j
  }   // i

  // fill (complex) Qhat
  m_qhat.resize(std::size_t(m_maxk) + 1, {m_subgrid_points, m_include_G});
  for (auto k = 0; k <= m_maxk; ++k) {
    m_qhat[std::size_t(k)].ff =
        LinAlg::ComplexSqMatrix::make_complex({1.0, 0.0}, qhat[std::size_t(k)]);
    if (m_include_G) {
      m_qhat[std::size_t(k)].gg = m_qhat[std::size_t(k)].ff;
    }
  }

  // fill (complex) Jacobian
  m_dri = std::make_unique<ComplexGMatrix>(m_subgrid_points, m_include_G);
  m_drj = std::make_unique<ComplexGMatrix>(m_subgrid_points, m_include_G);
  m_dri->ff = LinAlg::ComplexSqMatrix::make_complex({1.0, 0.0}, t_dri);
  m_drj->ff = m_dri->ff.transpose();
}

//------------------------------------------------------------------------------
void FeynmanSigma::form_Vx() {
  // Fill Vx:
  const auto max_kappa_index = std::size_t(m_max_kappaindex);
  m_Vxk.resize(max_kappa_index + 1, {m_subgrid_points, m_include_G});

  // If using a local method, exclude exchange here. Note: Only used for
  // testing!
  if (p_hf->excludeExchangeQ())
    return;

  for (auto ik = 0ul; ik <= max_kappa_index; ik++) {
    m_Vxk[ik] = calculate_Vx_kappa(Angular::kappaFromIndex(int(ik)));
  }
}

//------------------------------------------------------------------------------
GMatrix FeynmanSigma::calculate_Vx_kappa(int kappa) const {
  [[maybe_unused]] auto sp = IO::Profile::safeProfiler(__func__);

  assert(m_dri != nullptr && "⚠️ form_Q_dr() must be run before form_Vx()");

  GMatrix Vx(m_subgrid_points, m_include_G);
  const auto tj = Angular::twoj_k(kappa);
  const auto kmax = Angular::twojFromIndex(m_max_kappaindex_core);
  const auto &core = p_hf->get_core();

  for (int k = 0; k <= kmax; ++k) {
    GMatrix Vx_k(m_subgrid_points, m_include_G);
    for (const auto &a : core) {
      const auto ck = Angular::Ck_kk(k, kappa, a.k);
      if (ck == 0.0)
        continue;
      const auto c_ang = -1.0 * ck * ck / double(tj + 1);
      addto_G(&Vx_k, a, a, c_ang);
    }
    Vx += Vx_k.mult_elements_by(get_qk(k).get_real());
  }

  return Vx;
}

//------------------------------------------------------------------------------
GMatrix FeynmanSigma::calculate_Vhp(const DiracSpinor &Fc) const {
  [[maybe_unused]] auto sp = IO::Profile::safeProfiler(__func__);
  // Hole-particle interaction, extra potential
  // This works well for k=0, but works worse than using local pot for k=1
  // (k=1 is most important term!)

  GMatrix V0(m_subgrid_points, m_include_G);

  const auto y0cc = Coulomb::yk_ab(Fc, Fc, 0);
  for (auto i = 0ul; i < m_subgrid_points; ++i) {
    const auto si = ri_subToFull(i);
    V0.ff[i][i] = -y0cc[si];
    if (m_include_G)
      V0.gg[i][i] = V0.ff[i][i];
  }

  V0.mult_elements_by(m_drj->get_real());

  // return V0;

  GMatrix OneNegPc(m_subgrid_points, m_include_G);
  const auto &core = p_hf->get_core();
  for (const auto &Fa : core) {
    if (Fa.k != Fc.k)
      continue;
    // const auto tjp1 = Fa.twoj() + 1;
    addto_G(&OneNegPc, Fa, Fa, -1.0);
  }

  //*****
  OneNegPc.mult_elements_by(m_drj->get_real());
  OneNegPc.plusIdent(); // (1-P)
  auto out = OneNegPc * V0 * OneNegPc;

  // out.mult_elements_by(m_dri->get_real());

  //*****
  // OneNegPc.mult_elements_by(m_drj->get_real());
  // auto OneNegPcL = OneNegPc;
  // OneNegPcL.mult_elements_by(m_dri->get_real());
  // OneNegPc.plusIdent();  // (1-P)
  // OneNegPcL.plusIdent(); // (1-P)
  // auto out = OneNegPcL * V0 * OneNegPc;

  return out;
}

//------------------------------------------------------------------------------
void FeynmanSigma::form_Pa_core() {
  // Fill core |a><a|
  const auto &core = p_hf->get_core();
  m_Pa.resize(core.size(), {m_subgrid_points, m_include_G});
  for (auto ia = 0ul; ia < core.size(); ia++) {
    m_Pa[ia] = G_single(core[ia], core[ia], ComplexDouble{1.0, 0.0});
  }
}

//------------------------------------------------------------------------------
void FeynmanSigma::setup_omega_grid() {
  // Set up imaginary frequency grid:
  std::cout << "Re(w) = " << m_omre << "\n";

  // Find max core energy: (for w_max)
  auto wmax_core = 30.0; // don't let it go below 50
  const auto &core = p_hf->get_core();
  for (const auto &Fc : core) {
    if (Fc.n < m_min_core_n)
      continue;
    if (std::abs(Fc.en) > wmax_core)
      wmax_core = std::abs(Fc.en);
  }

  // Make inputs:
  const auto w0 = m_w0;
  const double wratio = m_w_ratio;

  // allow -ve Im(w) grid [for testing]
  if (w0 < 0)
    wmax_core *= -1;

  // maximum Im(w): based on core energy.
  const auto wmax = 2.0 * wratio * wmax_core;

  const std::size_t wsteps = Grid::calc_num_points_from_du(
      w0, wmax, std::log(wratio), GridType::logarithmic);
  m_wgridD = std::make_unique<Grid>(w0, wmax, wsteps, GridType::logarithmic);
  std::cout << "Im(w) " << m_wgridD->gridParameters();
  printf(". r=%.2f\n", m_wgridD->r[1] / m_wgridD->r[0]);
  if (m_wX_stride != 1 && (m_ex_method == ExchangeMethod::w1 ||
                           m_ex_method == ExchangeMethod::w1w2)) {
    std::cout << "Exchange Im(w) uses stride: " << m_wX_stride << "\n";
  }

  // for (const auto &w : m_wgridD->r) {
  //   std::cout << w << ", ";
  // }
  // std::cout << "\n";
}

//******************************************************************************
const GMatrix &FeynmanSigma::get_Vx_kappa(int kappa) const {
  const auto kappa_index = std::size_t(Angular::indexFromKappa(kappa));
  assert(kappa_index < m_Vxk.size());
  return m_Vxk[kappa_index];
}

const ComplexGMatrix &FeynmanSigma::get_qk(int k) const {
  assert(std::size_t(k) < m_qhat.size());
  return m_qhat[std::size_t(k)];
}

//******************************************************************************
//******************************************************************************

//******************************************************************************
ComplexGMatrix FeynmanSigma::Green(int kappa, ComplexDouble en, States states,
                                   GrMethod method) const {
  if (states == States::core) {
    return Green_core(kappa, en);
  } else if (states == States::excited) {
    return Green_ex(kappa, en, method);
  }
  return (method == GrMethod::Green) ? Green_hf(kappa, en)
                                     : Green_hf_basis(kappa, en);
}

//******************************************************************************
ComplexGMatrix FeynmanSigma::G_single(const DiracSpinor &ket,
                                      const DiracSpinor &bra,
                                      const ComplexDouble f) const {
  ComplexGMatrix Gmat(m_subgrid_points, m_include_G);
  const auto [x, iy] = f.unpack();

  for (auto i = 0ul; i < m_subgrid_points; ++i) {
    const auto si = ri_subToFull(i);
    for (auto j = 0ul; j < m_subgrid_points; ++j) {
      const auto sj = ri_subToFull(j);
      Gmat.ff[i][j] =
          ComplexDouble(x * ket.f[si] * bra.f[sj], iy * ket.f[si] * bra.f[sj])
              .val;
    } // j
  }   // i

  if (m_include_G) {
    for (auto i = 0ul; i < m_subgrid_points; ++i) {
      const auto si = ri_subToFull(i);
      for (auto j = 0ul; j < m_subgrid_points; ++j) {
        const auto sj = ri_subToFull(j);
        Gmat.fg[i][j] =
            ComplexDouble(x * ket.f[si] * bra.g[sj], iy * ket.f[si] * bra.g[sj])
                .val;
        Gmat.gf[i][j] =
            ComplexDouble(x * ket.g[si] * bra.f[sj], iy * ket.g[si] * bra.f[sj])
                .val;
        Gmat.gg[i][j] =
            ComplexDouble(x * ket.g[si] * bra.g[sj], iy * ket.g[si] * bra.g[sj])
                .val;
      } // j
    }   // i
  }

  return Gmat;
}

//******************************************************************************
ComplexGMatrix FeynmanSigma::Green_core(int kappa, ComplexDouble en) const {
  [[maybe_unused]] auto sp = IO::Profile::safeProfiler(__func__, "complex");
  // G_core = \sum_a |a><a|/(e_r + i*e_i-ea), for all a with a.k = k
  ComplexGMatrix Gcore(m_subgrid_points, m_include_G);

  // loop over HF core, not Sigma core (used in subtraction to get G^excited)
  const auto &core = p_hf->get_core();
  for (auto ia = 0ul; ia < core.size(); ++ia) {
    const auto &a = core[ia];
    if (a.k != kappa)
      continue;
    const auto inv_de = (en - ComplexDouble{a.en}).inverse();
    Gcore += inv_de * m_Pa[ia]; // Pa = |a><a|
  }
  return Gcore;
}

//------------------------------------------------------------------------------
ComplexGMatrix FeynmanSigma::Green_ex(int kappa, ComplexDouble en,
                                      GrMethod method, const DiracSpinor *Fc_hp,
                                      int k_hp) const {
  ComplexGMatrix Gk(m_subgrid_points, m_include_G);

  if (method == GrMethod::basis) {
    Gk = Green_hf_basis(kappa, en, true);
  } else {
    // Subtract core states, by forceing Gk to be orthogonal to core:
    // Gk -> Gk - \sum_a|a><a|G
    Gk = Green_hf(kappa, en, Fc_hp, k_hp); // - Green_core(kappa, en);
    makeGOrthogCore(&Gk, kappa);
  }

  return Gk;
}

//------------------------------------------------------------------------------
void FeynmanSigma::makeGOrthogCore(ComplexGMatrix *Gk, int kappa) const {
  // Force Gk to be orthogonal to the core states
  const auto &core = p_hf->get_core();
  const auto &drj = get_drj();
  const auto Gk_old = *Gk;
  for (auto ia = 0ul; ia < core.size(); ++ia) {
    if (core[ia].k == kappa)
      *Gk -= mult_elements(m_Pa[ia], drj) * Gk_old;
  }
}

//------------------------------------------------------------------------------
ComplexGMatrix FeynmanSigma::Green_hf_basis(int kappa, ComplexDouble en,
                                            bool ex_only) const {
  [[maybe_unused]] auto sp = IO::Profile::safeProfiler(__func__);
  ComplexGMatrix Gc(m_subgrid_points, m_include_G);
  // const auto &core = p_hf->get_core(); // ?????
  const auto &core = m_holes; // p_hf->get_core(); // ?????
  // XXX Should include all states, even below n_min_core?
  // XXX BUT, total greens fn should be orthog!
  // No matter, since we don't actually use this method for green.....
  // (except for excited)
  const auto &ex = m_excited;
  for (const auto orbs : {&core, &ex}) {
    if (ex_only && orbs == &core)
      continue;
    for (const auto &a : *orbs) {
      if (a.k != kappa)
        continue;

      const auto inv_de = (en - ComplexDouble{a.en}).inverse();
      Gc += G_single(a, a, inv_de);
    }
  }
  return Gc;
}

//------------------------------------------------------------------------------
ComplexGMatrix FeynmanSigma::Green_hf(int kappa, ComplexDouble en,
                                      const DiracSpinor *Fc_hp,
                                      int k_hp) const {
  [[maybe_unused]] auto sp = IO::Profile::safeProfiler(__func__);

  /*
NOTE: k_hp is "dodgy" parameter.
For including hole-particle interaction:
the 'local' method works best for most k's, but the matrix method (with [1-P])
works better for k=0 (and k>=5 ?)
  */

  // Solve DE (no exchange), regular at 0, infinity ("pinf")
  DiracSpinor x0(0, kappa, p_gr);
  DiracSpinor xI(0, kappa, p_gr);
  const auto alpha = p_hf->get_alpha();
  const auto &Hmag = p_hf->get_Hrad_mag(x0.l());

  auto vl = p_hf->get_vlocal(x0.l());
  if (Fc_hp != nullptr && k_hp != 0) {
    // Include hole-particle interaction (simple):
    // This way works better for k=1, but ruins k=0
    auto y0cc = Coulomb::yk_ab(*Fc_hp, *Fc_hp, 0);
    qip::compose(std::minus{}, &vl, y0cc);
  }

  DiracODE::regularAtOrigin(x0, en.re(), vl, Hmag, alpha);
  DiracODE::regularAtInfinity(xI, en.re(), vl, Hmag, alpha);

  // Evaluate Wronskian at ~65% of the way to pinf. Should be inependent of r
  const auto pp = std::size_t(0.65 * double(xI.pinf));
  // Not sure why -ve sign here... ??? But needed to agree w/ basis version;
  const auto w = -1.0 * (xI.f[pp] * x0.g[pp] - x0.f[pp] * xI.g[pp]) / alpha;

  // Get G0 (Green's function, without exchange):
  const auto g0 = MakeGreensG0(x0, xI, w);
  auto Vx = get_Vx_kappa(kappa);

  if (Fc_hp != nullptr && k_hp == 0) {
    // Include hole-particle interaction (w/ [1-P]V[1-P]):
    // This way works better for k=0, but ruins k=1
    Vx += calculate_Vhp(*Fc_hp);
  }

  const ComplexDouble one{1.0, 0.0}; // to convert real to complex

  // Include exchange, and imaginary energy part:

  if (en.im() == 0.0) {
    // G = [1 - G0*Vx]^{-1} * G0 = -[G0*Vx-1]^{-1} * G0
    // nb: much faster to invert _before_ make complex!
    // (but, only if imag. part is zero)
    return (-1 * one) * ((g0 * Vx).plusIdent(-1.0).invert() * g0);
  }

  // G0 := G0(re{e}) - no exchange, only real part
  // G(e) = [1 + i*Im{e}*G0 - G0*Vx]^{-1} * G0
  // Note: differential dr is included in Vx (via Q)
  ComplexDouble iw{0.0, en.im()};
  return ((iw * g0).mult_elements_by(*m_drj) - one * (g0 * Vx))
             .plusIdent(1.0)
             .invert() *
         (one * g0);
}

//------------------------------------------------------------------------------
ComplexGMatrix FeynmanSigma::GreenAtComplex(const ComplexGMatrix &Gr,
                                            double om_imag) const {
  [[maybe_unused]] auto sp = IO::Profile::safeProfiler(__func__);
  // Given G(wr) and wi, returns G(wr+i*wi)
  // G(w) =  G(re(w)+im(w)) ;  Gr = G(re(w)), G = G(w),   im(w) = wi
  // G = Gr * [1 + i*wi*Gr]^-1 = Gr * iX
  const ComplexDouble iw{0.0, om_imag};
  return ((iw * Gr).mult_elements_by(*m_drj).plusIdent(1.0).invert()) * Gr;
}

//------------------------------------------------------------------------------
GMatrix FeynmanSigma::MakeGreensG0(const DiracSpinor &x0, const DiracSpinor &xI,
                                   const double w) const {
  [[maybe_unused]] auto sp = IO::Profile::safeProfiler(__func__);
  // Takes sub-grid into account; ket,bra are on full grid, G on sub-grid
  // G(r1,r2) = x0(rmin)*xI(imax)/w
  GMatrix g0I(m_subgrid_points, m_include_G);

  const auto winv = 1.0 / w;

  for (auto i = 0ul; i < m_subgrid_points; ++i) {
    const auto si = ri_subToFull(i);
    for (auto j = 0ul; j <= i; ++j) { // j <= i
      const auto sj = ri_subToFull(j);
      g0I.ff[i][j] = x0.f[sj] * xI.f[si] * winv;
      // g0I is symmetric
      g0I.ff[j][i] = g0I.ff[i][j];
    } // j
  }   // i

  if (m_include_G) {
    for (auto i = 0ul; i < m_subgrid_points; ++i) {
      const auto si = ri_subToFull(i);
      for (auto j = 0ul; j < m_subgrid_points; ++j) {
        const auto sj = ri_subToFull(j);
        const auto irmin = std::min(sj, si);
        const auto irmax = std::max(sj, si);
        g0I.fg[i][j] = x0.f[irmin] * xI.g[irmax] * winv;
        // fg = gf?
        g0I.gf[i][j] = x0.g[irmin] * xI.f[irmax] * winv;
        g0I.gg[i][j] = x0.g[irmin] * xI.g[irmax] * winv;
      } // j
    }   // i
  }

  return g0I;
}

//******************************************************************************
//******************************************************************************

//******************************************************************************
ComplexGMatrix FeynmanSigma::Polarisation_k(int k, ComplexDouble omega,
                                            GrMethod method) const {
  [[maybe_unused]] auto sp = IO::Profile::safeProfiler(__func__);
  ComplexGMatrix pi_k(m_subgrid_points, m_include_G);

  const auto Iunit = ComplexDouble{0.0, 1.0};
  const auto &core = p_hf->get_core();
  for (auto ia = 0ul; ia < core.size(); ++ia) {
    const auto &a = core[ia];
    if (a.n < m_min_core_n)
      continue;

    const auto &pa = m_Pa[ia]; // |a><a|
    const auto ea_minus_w = ComplexDouble{a.en} - omega;
    const auto ea_plus_w = ComplexDouble{a.en} + omega;

    const auto *Fa_hp = m_holeParticle ? &a : nullptr;

    for (int in = 0; in <= m_max_kappaindex; ++in) {
      const auto kn = Angular::kappaFromIndex(in);
      const auto ck_an = Angular::Ck_kk(k, a.k, kn);
      if (ck_an == 0.0)
        continue;
      const double c_ang = ck_an * ck_an / double(2 * k + 1);

      pi_k += c_ang * ((Green_ex(kn, ea_minus_w, method, Fa_hp, k) +
                        Green_ex(kn, ea_plus_w, method, Fa_hp, k))
                           .mult_elements_by(pa));
    }
  }
  pi_k *= Iunit;
  return pi_k;
}

//******************************************************************************
ComplexGMatrix FeynmanSigma::X_PiQ(const ComplexGMatrix &pik,
                                   const ComplexGMatrix &qk) const {
  // Calculates [1-pi*q]^{-1} for single k (i.e., no sum over k inside)

  const auto Iunit = ComplexDouble{0.0, 1.0};
  ComplexGMatrix X_piq = +1.0 * Iunit * pik * qk;
  // Extra factor of (-i) -- where from ??
  X_piq.plusIdent(1.0).invert();
  return X_piq;
}

//******************************************************************************
std::vector<std::vector<ComplexGMatrix>>
FeynmanSigma::make_pi_wk(int max_k, GrMethod pol_method, double omre,
                         const Grid &wgrid) const {
  [[maybe_unused]] auto sp = IO::Profile::safeProfiler(__func__);

  const auto num_ks = std::size_t(max_k + 1);
  std::vector<std::vector<ComplexGMatrix>> pi_wk(wgrid.num_points);

#pragma omp parallel for
  for (auto iw = 0ul; iw < wgrid.num_points; ++iw) {
    const auto omega = ComplexDouble{omre, wgrid.r[iw]};
    pi_wk[iw].reserve(num_ks);
    for (auto k = 0ul; k < num_ks; ++k) {
      pi_wk[iw].push_back(Polarisation_k(int(k), omega, pol_method));
    }
  }
  return pi_wk;
}

//******************************************************************************
std::vector<std::vector<ComplexGMatrix>>
FeynmanSigma::form_QPQ_wk(int max_k, GrMethod pol_method, double omre,
                          const Grid &wgrid) const {
  [[maybe_unused]] auto sp = IO::Profile::safeProfiler(__func__);
  // Returns QPQ, function of w and k

  std::vector<std::vector<ComplexGMatrix>> qpq(wgrid.num_points);
  std::cout << "Forming QPQ(w,k) matrix.." << std::flush;

  const auto pi_wk = make_pi_wk(max_k, pol_method, omre, wgrid);
  std::cout << "." << std::flush;

  std::cout << "." << std::flush;

  const auto num_ks = std::size_t(max_k + 1);
#pragma omp parallel for
  for (auto iw = 0ul; iw < wgrid.num_points; ++iw) {
    qpq[iw].reserve(num_ks);
    for (auto k = 0ul; k < num_ks; ++k) {
      // q*p*q => q*X*p*q, x = [1-Pi*Q]^(-1)
      const auto &qk = get_qk(int(k));
      const auto &pi = pi_wk[iw][k];
      if (m_screen_Coulomb) {
        // This way: works!
        const auto X = X_PiQ(pi, qk);
        qpq[iw].emplace_back(qk * X * pi * qk);
      } else {
        qpq[iw].emplace_back(qk * pi * qk);
      }
    }
  }
  std::cout << "..done\n";
  return qpq;
}

//******************************************************************************
std::vector<std::vector<ComplexGMatrix>>
FeynmanSigma::form_Greens_kapw(int max_kappa_index, GrMethod method,
                               double en_re, const Grid &wgrid) const {
  // G(en_re+iw) for each kappa, w
  // nb: en_re = en_v + omre

  const auto num_kappas = std::size_t(max_kappa_index + 1);
  std::vector<std::vector<ComplexGMatrix>> gs(num_kappas);
#pragma omp parallel for
  for (auto ik = 0ul; ik < num_kappas; ++ik) {
    const auto kappa = Angular::kappaFromIndex(int(ik));
    gs[ik].reserve(wgrid.num_points);
    for (auto iw = 0ul; iw < wgrid.num_points; iw++) {
      ComplexDouble evpw{en_re, wgrid.r[iw]};
      gs[ik].push_back(Green(kappa, evpw, States::both, method));
    }
  }
  return gs;
}

//******************************************************************************
//******************************************************************************

//******************************************************************************
GMatrix FeynmanSigma::FeynmanDirect(int kv, double env, int in_k) const {
  [[maybe_unused]] auto sp = IO::Profile::safeProfiler(__func__);

  /* TEMPORARY: in_k ionly for testing; useful for comparing to Dzuba
   * though..*/

  GMatrix Sigma(m_subgrid_points, m_include_G);

  const ComplexDouble I{0.0, 1.0};

  // // Set up imaginary frequency grid:
  const double omre = m_omre;
  const auto &wgrid = *m_wgridD;
  const auto max_k = std::min(m_maxk, m_k_cut);

  // Store gAs in advance
  const auto num_kappas = std::size_t(m_max_kappaindex + 1);
  const auto gBs =
      form_Greens_kapw(m_max_kappaindex, m_Green_method, env + omre, wgrid);

  // If Im(w) grid is -ve, we integrate "wrong" way around contour; extra -ve
  const auto sw = wgrid.r[0] > 0.0 ? 1.0 : -1.0;

#pragma omp parallel for
  for (auto iw = 0ul; iw < wgrid.num_points; iw++) { // for omega integral
    // I, since dw is on imag. grid; 2 from symmetric +/- w
    // const auto dw = I * (2.0 * sw * wgrid.drdu[iw] * wgrid.du / (2 *
    // M_PI));
    const auto dw = I * wgrid.drdu[iw];

    for (auto k = 0ul; int(k) <= max_k; k++) {

      // For testing only:
      if (in_k >= 0 && in_k != int(k))
        continue;

      const auto qpq_dw = dw * m_qpq_wk[iw][k];

      for (auto iB = 0ul; iB < num_kappas; ++iB) {
        const auto kB = Angular::kappaFromIndex(int(iB));
        const auto ck_vB = Angular::Ck_kk(int(k), kv, kB);
        if (ck_vB == 0.0)
          continue;

        const auto c_ang = ck_vB * ck_vB / double(Angular::twoj_k(kv) + 1);
        const auto C_gB_QPQ_dw =
            c_ang * (mult_elements(gBs[iB][iw], qpq_dw)).get_real();

#pragma omp critical(sum_sigma_d)
        { Sigma += C_gB_QPQ_dw; }

      } // k
    }   // omega
  }     // beta

  // Extra 2 from symmetric + / -w
  Sigma *= (2.0 * sw * wgrid.du / (2 * M_PI));

  // devide through by dri, drj [these included in q's, but want
  // differential operator for sigma] or.. include one of these in
  // definition of opertion S|v> ?
  for (auto i = 0ul; i < m_subgrid_points; ++i) {
    const auto dri = dr_subToFull(i);
    for (auto j = 0ul; j < m_subgrid_points; ++j) {
      const auto drj = dr_subToFull(j);
      Sigma.ff[i][j] /= (dri * drj);
      if (m_include_G) {
        Sigma.fg[i][j] /= (dri * drj);
        Sigma.gf[i][j] /= (dri * drj);
        Sigma.gg[i][j] /= (dri * drj);
      }
    }
  }

  return Sigma;
} // namespace MBPT

//******************************************************************************
GMatrix FeynmanSigma::FeynmanEx_w1w2(int kv, double en_r) const {
  [[maybe_unused]] auto sp = IO::Profile::safeProfiler(__func__);

  // Note: Takes really long time, and doesn't work! XXX

  GMatrix Sx(m_subgrid_points, m_include_G);

  // Set up imaginary frequency grid:
  const double omre = m_omre;
  const auto &wgrid = *m_wgridD;
  const ComplexDouble I{0.0, 1.0};
  const ComplexDouble en{en_r, 0.0};
  const auto tjvp1 = Angular::twoj_k(kv) + 1;

  const auto max_k = std::min(m_maxk, m_k_cut);

  // If Im(w) grid is -ve, we integrate "wrong" way around contour; extra -ve
  const auto sw = wgrid.r[0] > 0.0 ? 1.0 : -1.0;

  std::cout << std::endl;

  const auto num_kappas = std::size_t(m_max_kappaindex + 1);

  // const std::size_t num_para_threads =
  //     use_omp ? num_kappas * num_kappas / 4 : 1;
  const std::size_t num_para_threads =
      use_omp ? std::min(num_kappas * num_kappas,
                         std::size_t(4 * omp_get_max_threads()))
              : 1;

  // Store parts of Sx seperately, for more efficient parallelisation
  std::vector<GMatrix> Sxs(num_para_threads, {m_subgrid_points, m_include_G});

  const auto wmax = 40.0;

#pragma omp parallel for num_threads(num_para_threads) collapse(2)
  for (auto iA = 0ul; iA < num_kappas; ++iA) {   // alpha
    for (auto iB = 0ul; iB < num_kappas; ++iB) { // beta

      const auto tid = std::size_t(omp_get_thread_num());
      auto &Sc_i = Sxs[tid];

      for (auto iG = 0ul; iG < num_kappas; ++iG) { // gamma
        const auto [kA, kB, kG] = qip::apply_to(
            Angular::kappaFromIndex, std::array{int(iA), int(iB), int(iG)});

        // The part where the imaginary part of w1 and w2 have same sign is
        // symmetric, and the part where they have opposite sign is also
        // symmetric Therefore, calculate 2*[X(w1,w2)+X(w1,-w2)].
        // w2 here refers just to imaginary part! real part is still + 2 is
        // included below
        for (auto iw1 = 0ul; iw1 < wgrid.num_points; iw1 += m_wX_stride) {
          const auto dw1 = wgrid.drdu[iw1];
          const ComplexDouble evpw1{en_r + omre, wgrid.r[iw1]};

          if (std::abs(wgrid.r[iw1]) > wmax)
            continue;

          const auto &gA = Green(kA, evpw1, States::both, m_Green_method);

          for (auto iw2 = 0ul; iw2 < wgrid.num_points; iw2 += m_wX_stride) {
            const auto dw2 = wgrid.drdu[iw2]; //-ve for -Im(w)
            const ComplexDouble ev_p_w2{en_r + omre, +wgrid.r[iw2]};
            const ComplexDouble ev_m_w2{en_r + omre, -wgrid.r[iw2]};

            if (std::abs(wgrid.r[iw2]) > wmax)
              continue;

            // This seems to be a very expensive random number generator...

            // note: sumkl_gqgqg is the slow part: generateing Green's
            // function here is very ineficient, but doesn't actually take any
            // longer
            // if (std::abs((evpw1 + ev_p_w2).cim()) <= 1.5 * wmax)
            {
              // (w1 + w2) case:
              const auto &gB_p =
                  Green(kB, evpw1 + ev_p_w2, States::both, m_Green_method);
              const auto &gG_p =
                  Green(kG, ev_p_w2, States::both, m_Green_method);
              const auto gqgqg_p =
                  sumkl_gqgqg(gA, gB_p, gG_p, kv, kA, kB, kG, max_k);
              Sc_i += (dw1 * dw2) * (gqgqg_p);
            }

            // nb: I thought these should be Sc_i -= ...
            // because we have (i*i)=-1 from dw1*dw2, and sumkl_gqgqg is real
            // But, I included an extra i inside sumkl_gqgqg instead (i.e.,
            // assume only get 1 i)?
            // Still, factor of 10 too big!?
            // if (std::abs((evpw1 + ev_m_w2).cim()) <= 1.5 * wmax)
            {
              // (w1 - w2) case:
              const auto &gB_m =
                  Green(kB, evpw1 + ev_m_w2, States::both, m_Green_method);
              const auto &gG_m =
                  Green(kG, ev_m_w2, States::both, m_Green_method);

              const auto gqgqg_m =
                  sumkl_gqgqg(gA, gB_m, gG_m, kv, kA, kB, kG, max_k);
              // -ve for 'm', since we go wrong direction around w2 contour??
              Sc_i += (dw1 * (-dw2)) * (gqgqg_m);
            }

            // im(gqgqg_m) is small, but real part is v. large
            // im(gqgqg_p) is roughly ok, re(gqgqg_p) is large
            // Note: sumkl_gqgqg already returns only real part.

          } // w2
        }   // w1
      }     // gamma
    }       // beta
  }         // alpha

  for (const auto &Sc_i : Sxs) {
    Sx += Sc_i;
  }

  // sw?
  const double dw_const = sw * double(m_wX_stride) * wgrid.du / (2.0 * M_PI);
  Sx *= 2.0 * (dw_const * dw_const / tjvp1);

  // devide through by dri, drj [these included in q's, but want
  // differential operator for sigma] or.. include one of these in
  // definition of opertion S|v> ?
  for (auto i = 0ul; i < m_subgrid_points; ++i) {
    const auto dri = dr_subToFull(i);
    for (auto j = 0ul; j < m_subgrid_points; ++j) {
      const auto drj = dr_subToFull(j);
      Sx.ff[i][j] /= (dri * drj);
      // no g?
    }
  }

  return Sx;
}

//******************************************************************************
GMatrix FeynmanSigma::FeynmanEx_1(int kv, double env) const {
  [[maybe_unused]] auto sp = IO::Profile::safeProfiler(__func__);

  GMatrix Sx1(m_subgrid_points, m_include_G);

  // Set up imaginary frequency grid:
  const double omre = m_omre; // does seem to depend on this..
  const auto &wgrid = *m_wgridD;
  const auto &core = p_hf->get_core();
  const auto tjvp1 = Angular::twoj_k(kv) + 1;

  // If Im(w) grid is -ve, we integrate "wrong" way around contour; extra -ve
  const auto sw = wgrid.r[0] > 0.0 ? 1.0 : -1.0;

  // Store gAs in advance, since these depend only on w and kA, not a, kB or k
  const auto num_kappas = std::size_t(m_max_kappaindex + 1);
  const auto gAs =
      form_Greens_kapw(m_max_kappaindex, m_Green_method, env + omre, wgrid);

  // // const std::size_t num_para_threads = 12;
  // const std::size_t num_para_threads =
  //     use_omp ? num_kappas * wgrid.num_points / m_wX_stride / 4 : 1;
  const std::size_t num_para_threads =
      use_omp ? std::min(num_kappas * wgrid.num_points / m_wX_stride,
                         std::size_t(4 * omp_get_max_threads()))
              : 1;

  std::vector<GMatrix> Sx_k(num_para_threads, {m_subgrid_points, m_include_G});

  const auto wmax = 100.0; // XXX Temp?

// #pragma omp parallel for collapse(2)
#pragma omp parallel for num_threads(num_para_threads) collapse(2)
  for (auto iB = 0ul; iB < num_kappas; ++iB) {
    for (auto iw = 0ul; iw < wgrid.num_points; iw += m_wX_stride) {
      const auto kB = Angular::kappaFromIndex(int(iB));

<<<<<<< HEAD
      // XXX
      std::cout << "FIX THREADING HERE\n";
      const auto tid = 0; // std::size_t(omp_get_thread_num());
=======
      if (std::abs(wgrid.r[iw]) > wmax)
        continue;

      const auto tid = std::size_t(omp_get_thread_num());
>>>>>>> e51a248d

      auto omim = wgrid.r[iw]; // XXX Symmetric?? Or Not??
      const auto omega = ComplexDouble{omre, omim};
      const auto dw1 = wgrid.drdu[iw]; // rest in 'factor'

      const auto *const qpqw_k = m_screen_Coulomb ? &m_qpq_wk[iw] : nullptr;

      for (auto ia = 0ul; ia < core.size(); ++ia) {
        const auto &Fa = core[ia];
        if (Fa.n < m_min_core_n)
          continue;
        const auto &pa = m_Pa[ia];
        const auto ea = ComplexDouble{Fa.en, 0.0};

        // hp here too?
        const auto gxBm = Green_ex(kB, ea - omega, m_Green_method);
        const auto gxBp = Green_ex(kB, ea + omega, m_Green_method);

        for (auto iA = 0ul; iA < num_kappas; ++iA) {
          const auto kA = Angular::kappaFromIndex(int(iA));

          const auto &gA = gAs[iA][iw];

          const auto gqpg =
              sumkl_GQPGQ(gA, gxBm, gxBp, pa, kv, kA, kB, Fa.k, qpqw_k);

          Sx_k[tid] += dw1 * gqpg;

        } // alpha
      }   // a
    }
  }

  Sx1 = std::accumulate(Sx_k.cbegin(), Sx_k.cend(), Sx1);

  const auto factor =
      -2.0 * sw * double(m_wX_stride) * wgrid.du / (2.0 * M_PI) / tjvp1;
  Sx1 *= factor;

  // devide through by dri, drj [these included in q's, but want
  // differential operator for sigma] or.. include one of these in
  // definition of opertion S|v> ?
  for (auto i = 0ul; i < m_subgrid_points; ++i) {
    const auto dri = dr_subToFull(i);
    for (auto j = 0ul; j < m_subgrid_points; ++j) {
      const auto drj = dr_subToFull(j);
      Sx1.ff[i][j] /= (dri * drj);
      // No g
    }
  }

  return Sx1;
}

//******************************************************************************
//******************************************************************************

//******************************************************************************
GMatrix FeynmanSigma::sumkl_gqgqg(const ComplexGMatrix &gA,
                                  const ComplexGMatrix &gB,
                                  const ComplexGMatrix &gG, int kv, int kA,
                                  int kB, int kG, int kmax) const {
  [[maybe_unused]] auto sp = IO::Profile::safeProfiler(__func__);
  // EXCHANGE part, used in w1w2 version

  auto gqgqg = GMatrix(m_subgrid_points, m_include_G);

  for (int k = 0; k <= kmax; k++) { // k (k1)
    const auto &qk = get_qk(k);

    for (int l = 0; l <= kmax; l++) { // l (k2)
      const auto &ql = get_qk(l);

      // tensor_5_product adds the real part of below to result
      // Sum_ij [ factor * a1j * bij * cj2 * (d_1i * e_i2) ]
      const auto Lkl = Lkl_abcd(k, l, kv, kB, kA, kG);
      if (Lkl != 0.0) {
        const auto s = Angular::neg1pow(k + l);
        // const auto sLkl = ComplexDouble{s * Lkl, 0.0};
        // // XXX extra factor of i ??: - pretty sure this is wrong
        const auto sLkl = ComplexDouble{0.0, s * Lkl};
        tensor_5_product(&gqgqg, sLkl, qk, gB, gG, gA, ql);
      }
    } // l
  }   // k

  return gqgqg;
}

//******************************************************************************
GMatrix FeynmanSigma::sumkl_GQPGQ(
    const ComplexGMatrix &gA, const ComplexGMatrix &gxBm,
    const ComplexGMatrix &gxBp, const ComplexGMatrix &pa, int kv, int kA,
    int kB, int ka, const std::vector<ComplexGMatrix> *const qpqw_k) const {
  [[maybe_unused]] auto sp = IO::Profile::safeProfiler(__func__);
  // EXCHANGE part, used in w1 version
  // (w2 was integrated over analytically)

  GMatrix sum_GQPG{m_subgrid_points, m_include_G};
  const ComplexDouble I{0.0, 1.0}; // to convert real to complex

  const auto kmax = std::min(m_maxk, m_k_cut);

  for (auto k = 0; k <= kmax; ++k) {
    // qk -> qk - 2i * QPxQ
    const auto &tqk = get_qk(k);
    // Screen q^k(w1) {not checked}
    const auto qk =
        qpqw_k != nullptr ? tqk - 2.0 * I * (*qpqw_k)[std::size_t(k)] : tqk;

    for (auto l = 0; l <= kmax; ++l) {
      const auto &ql = get_qk(l);

      const auto s0 = Angular::neg1pow(k + l);

      const auto L1 = Lkl_abcd(k, l, kv, kB, kA, ka);
      const auto L2 = Lkl_abcd(k, l, kv, ka, kA, kB);

      const auto ic1 = ComplexDouble(s0 * L1, 0.0);
      const auto ic2 = ComplexDouble(s0 * L2, 0.0);

      // tensor_5_product adds the real part of below to result
      // Sum_ij [ factor * a1j * bij * cj2 * (d_1i * e_i2) ]

      if (L1 != 0.0)
        tensor_5_product(&sum_GQPG, ic1, qk, gxBp, pa, gA, ql);

      if (L2 != 0.0)
        tensor_5_product(&sum_GQPG, ic2, qk, pa, gxBm, gA, ql);

    } // l
  }   // k

  return sum_GQPG;
}

//******************************************************************************
void FeynmanSigma::tensor_5_product(
    GMatrix *result, const ComplexDouble &factor, const ComplexGMatrix &a,
    const ComplexGMatrix &b, const ComplexGMatrix &c, const ComplexGMatrix &d,
    const ComplexGMatrix &e) const {
  // Adds real part of below to result
  // Sum_ij [ factor * a1j * bij * cj2 * (d_1i * e_i2) ]
  const auto size = result->size;

  // The a*c part depends only on j (not i).
  // Doing this mult early saves factor of 'size' complex multiplications
  // Leads to a >2x speed-up!
  std::vector<ComplexDouble> ac(size); // see below

  for (auto r1 = 0ul; r1 < size; ++r1) {
    for (auto r2 = 0ul; r2 < size; ++r2) {

      for (auto j = 0ul; j < size; ++j) {
        // early a*c mult
        // Note: a and c are actually real (only half the time..)
        ac[j] = ComplexDouble(a.ff[r1][j]) * c.ff[j][r2];
      }
      ComplexDouble sum_ij{0.0, 0.0};
      for (auto i = 0ul; i < size; ++i) {
        ComplexDouble sum_j{0.0, 0.0};
        for (auto j = 0ul; j < size; ++j) {
          sum_j += ac[j] * b.ff[i][j];
        }
        sum_ij += sum_j * d.ff[r1][i] * e.ff[i][r2];
      }
      result->ff[r1][r2] += (factor * sum_ij).cre();

    } // r2
  }   // r1
}

//******************************************************************************
double FeynmanSigma::Lkl_abcd(int k, int l, int ka, int kb, int kc,
                              int kd) const {

  const auto &Ck = m_yeh.Ck();

  const auto Ckac = Ck(k, ka, kc);
  const auto Ckbd = Ck(k, kb, kd);
  const auto Clad = Ck(l, ka, kd);
  const auto Clbc = Ck(l, kb, kc);
  if (Ckac == 0.0 || Ckbd == 0.0 || Clad == 0.0 || Clbc == 0.0)
    return 0.0;

  const auto tja = Angular::twoj_k(ka);
  const auto tjb = Angular::twoj_k(kb);
  const auto tjc = Angular::twoj_k(kc);
  const auto tjd = Angular::twoj_k(kd);
  return m_6j(tja, tjc, tjb, tjd, k, l) * (Ckac * Ckbd * Clad * Clbc);
}

//******************************************************************************
GMatrix FeynmanSigma::Exchange_Goldstone(const int kappa,
                                         const double en) const {
  [[maybe_unused]] auto sp = IO::Profile::safeProfiler(__func__);

  // XXX Update Goldstone to work the same way as this one.
  // And, make me able to call it!!

  // Two second-order exchange diagrams:
  // Diagram (b) (exchange):
  // |Q^k_amn><P^k_amn| / de_amn / [k][j]
  // Diagram (d) (exchange):
  // |Q^k_nba><P^k_nba| / de_nba / [k][j]
  // where:
  // All indeces are summed over,
  // a & b are core states, n & m are virtual excited states,
  // k is multipolarity [Coloulmb expansion]
  // de_xyz = e_v + e_x - e_y - e_z

  GMatrix SxG(m_subgrid_points, m_include_G);

  const auto &Ck = m_yeh.Ck();

  std::vector<GMatrix> Gxs(m_holes.size(), {m_subgrid_points, m_include_G});
#pragma omp parallel for
  for (auto ia = 0ul; ia < m_holes.size(); ia++) {
    const auto &a = m_holes[ia];
    auto &Ga_x = Gxs[ia];
    auto Qkv = DiracSpinor(0, kappa, p_gr); // re-use to reduce alloc'ns
    auto Pkv = DiracSpinor(0, kappa, p_gr); // re-use to reduce alloc'ns
    for (const auto &n : m_excited) {
      const auto [kmin_nb, kmax_nb] = m_yeh.k_minmax(n, a);
      for (int k = kmin_nb; k <= kmax_nb; ++k) {
        if (Ck(k, a.k, n.k) == 0)
          continue;
        const auto f_kkjj = (2 * k + 1) * (Angular::twoj_k(kappa) + 1);
        const auto &yknb = m_yeh(k, n, a);

        // Effective screening parameter:
        const auto fk = get_fk(k);

        // Diagrams (b) [exchange]
        for (const auto &m : m_excited) {
          if (Ck(k, kappa, m.k) == 0)
            continue;
          Coulomb::Qkv_bcd(&Qkv, a, m, n, k, yknb, Ck);
          // Pkv_bcd_2 allows different screening factor for each 'k2' in
          // exch.
          Coulomb::Pkv_bcd_2(&Pkv, a, m, n, k, m_yeh(m, a), Ck, m_6j, m_fk);
          const auto dele = en + a.en - m.en - n.en;
          const auto factor = fk / (f_kkjj * dele);
          addto_G(&Ga_x, Qkv, Pkv, factor);
        } // m

        // Diagrams (d) [exchange]
        for (const auto &b : m_holes) {
          if (Ck(k, kappa, b.k) == 0)
            continue;
          Coulomb::Qkv_bcd(&Qkv, n, b, a, k, yknb, Ck);
          Coulomb::Pkv_bcd_2(&Pkv, n, b, a, k, m_yeh(n, b), Ck, m_6j, m_fk);
          const auto dele = en + n.en - b.en - a.en;
          const auto factor = fk / (f_kkjj * dele); // XXX
          addto_G(&Ga_x, Qkv, Pkv, factor);
        } // b

      } // k
    }   // n
  }     // a

  for (const auto &Gx : Gxs)
    SxG += Gx;

  return SxG;
}

} // namespace MBPT
<|MERGE_RESOLUTION|>--- conflicted
+++ resolved
@@ -1,1365 +1,1359 @@
-#include "MBPT/FeynmanSigma.hpp"
-#include "Angular/Angular_tables.hpp"
-#include "Coulomb/Coulomb.hpp"
-#include "Coulomb/YkTable.hpp"
-#include "DiracODE/DiracODE.hpp"
-#include "HF/HartreeFock.hpp"
-#include "IO/FRW_fileReadWrite.hpp"
-#include "IO/SafeProfiler.hpp"
-#include "MBPT/CorrelationPotential.hpp"
-#include "MBPT/GreenMatrix.hpp"
-#include "Maths/Grid.hpp"
-#include "Maths/LinAlg_MatrixVector.hpp"
-#include "qip/Vector.hpp"
-#include <algorithm>
-#include <cassert>
-#include <numeric>
-#include <optional>
-
-// omp_get_thread_num() is not defined if not using -fopenmp
-// Also: helps protect in case that "omp.h" is not available
-#if defined(_OPENMP)
-#include <omp.h>
-constexpr bool use_omp = true;
-#else
-constexpr bool use_omp = true;
-#define omp_get_thread_num() 0
-#define omp_get_max_threads() 1
-#endif
-
-//! Many-body perturbation theory
-namespace MBPT {
-
-//******************************************************************************
-FeynmanSigma::FeynmanSigma(const HF::HartreeFock *const in_hf,
-                           const std::vector<DiracSpinor> &basis,
-                           const Sigma_params &sigp,
-                           const rgrid_params &subgridp,
-                           // const std::vector<DiracSpinor> &valence,
-                           const std::string &fname)
-    : CorrelationPotential(in_hf, basis, sigp, subgridp),
-      m_screen_Coulomb(sigp.screenCoulomb),
-      m_holeParticle(sigp.holeParticle),
-      m_omre(sigp.real_omega),
-      m_w0(sigp.w0),
-      m_w_ratio(sigp.w_ratio),
-      m_Green_method(sigp.GreenBasis ? GrMethod::basis : GrMethod::Green),
-      m_Pol_method(sigp.PolBasis ? GrMethod::basis : GrMethod::Green),
-      p_hf(in_hf),
-      m_min_core_n(sigp.min_n_core),
-      m_max_kappaindex_core(2 * DiracSpinor::max_l(p_hf->get_core())),
-      m_max_kappaindex(2 * sigp.max_l_excited) {
-
-  std::cout << "\nCorrelation potential (Sigma): Feynman\n";
-
-  // note: if l_max (for Green's fn) larger than l in basis, need to increase
-  // m_kmax, and therefore extend the 6j and Ck tables
-  const auto kmax_ex = m_max_kappaindex + 1;
-  if (kmax_ex > m_maxk)
-    m_maxk = kmax_ex;
-
-  // io file name:
-  const bool read_ok = read_write(fname, IO::FRW::read);
-
-  // if (en_list.empty())
-  //   return;
-
-  if (!read_ok) {
-    // Extand 6j and Ck
-    m_6j.fill(m_maxk);
-    m_yeh.extend_Ck(m_maxk);
-    prep_Feynman();
-    // form_Sigma(valence, fname);
-  }
-}
-
-//******************************************************************************
-void FeynmanSigma::formSigma(int kappa, double en, int n) {
-  // Calc dir + exchange
-  // Print D, X, (D+X) energy shift
-  // Add (D+X) to m_Sigma, and (n,k) to lookup_list
-  // most of this is the same between each...?
-
-  // already exists:
-  if (getSigmaIndex(n, kappa) < m_Sigma_kappa.size())
-    return;
-  // XXX Need to read/write QPQ etc!!! for this to work
-
-  m_nk.emplace_back(n, kappa);
-  auto &Sigma = m_Sigma_kappa.emplace_back(m_subgrid_points, m_include_G);
-
-  // if v.kappa > basis, then Ck angular factor won't exist!
-  if (Angular::twoj_k(kappa) > m_yeh.Ck().max_tj()) {
-    std::cout << "Warning: angular not good\n";
-    return;
-  }
-
-  printf("k=%2i at en=%8.5f.. ", kappa, en);
-  std::cout << std::flush;
-
-  // find lowest excited state, output <v|S|v> energy shift:
-  const auto find_kappa = [kappa, n](const auto &a) {
-    return a.k == kappa && (a.n == n || n == 0);
-  };
-  const auto vk = std::find_if(cbegin(m_excited), cend(m_excited), find_kappa);
-
-  // Exchange part:
-  if (m_print_each_k) {
-    // TEMPORARY: Print each k for direct part: for testing
-    std::cout << "\n";
-    const auto max_k = std::min(m_maxk, m_k_cut);
-    for (int k = 0; k <= max_k; ++k) {
-      const auto Sigma_k = FeynmanDirect(kappa, en, k);
-
-      // Print out the direct energy shift:
-      if (vk != cend(m_excited)) {
-        const auto deD = *vk * act_G_Fv(Sigma_k, *vk);
-        printf(" k=%i de(k)=%9.3f \n", k, deD * PhysConst::Hartree_invcm);
-        std::cout << std::flush;
-      }
-
-      Sigma += Sigma_k;
-    }
-  } else {
-    Sigma = FeynmanDirect(kappa, en);
-  }
-
-  // Exchange part:
-  const auto Gmat_X = m_ex_method == ExchangeMethod::none
-                          ? 0.0 * Sigma
-                          : m_ex_method == ExchangeMethod::Goldstone
-                                ? Exchange_Goldstone(kappa, en)
-                                : m_ex_method == ExchangeMethod::w1
-                                      ? FeynmanEx_1(kappa, en)
-                                      : FeynmanEx_w1w2(kappa, en);
-
-  // Print energy shifts:
-  if (vk != cend(m_excited)) {
-    auto deD = *vk * act_G_Fv(Sigma, *vk);
-    auto deX = *vk * act_G_Fv(Gmat_X, *vk);
-    // nb: just approximate (uses splines)
-    printf("de= %7.1f + %5.1f = ", deD * PhysConst::Hartree_invcm,
-           deX * PhysConst::Hartree_invcm);
-    printf("%7.1f", (deD + deX) * PhysConst::Hartree_invcm);
-  }
-
-  Sigma += Gmat_X;
-
-  std::cout << "\n";
-}
-
-//******************************************************************************
-//******************************************************************************
-// void FeynmanSigma::fill_Sigma_k(GMatrix *Sigma, const int kappa,
-//                                 const double en) {
-//   [[maybe_unused]] auto sp = IO::Profile::safeProfiler(__func__);
-//
-//   // Find lowest "valence" state from the basis (for energy shift)
-//   const auto find_kappa = [=](const auto &f) { return f.k == kappa; };
-//   const auto Fk = std::find_if(cbegin(m_excited), cend(m_excited),
-//   find_kappa);
-//
-//   // Direct:
-//
-//   if (m_print_each_k) {
-//     // TEMPORARY: Print each k for direct part: for testing
-//     std::cout << "\n";
-//     const auto max_k = std::min(m_maxk, m_k_cut);
-//     for (int k = 0; k <= max_k; ++k) {
-//       const auto Sigma_k = FeynmanDirect(kappa, en, k);
-//
-//       // Print out the direct energy shift:
-//       if (Fk != cend(m_excited)) {
-//         const auto deD = *Fk * act_G_Fv(Sigma_k, *Fk);
-//         printf(" k=%i de(k)=%9.3f \n", k, deD * PhysConst::Hartree_invcm);
-//         std::cout << std::flush;
-//       }
-//
-//       *Sigma += Sigma_k;
-//     }
-//   } else {
-//     *Sigma = FeynmanDirect(kappa, en);
-//   }
-//
-//   // Print out the direct energy shift:
-//   if (Fk != cend(m_excited)) {
-//     const auto deD = *Fk * act_G_Fv(*Sigma, *Fk);
-//     printf("de= %.3f", deD * PhysConst::Hartree_invcm);
-//     // printf("de= %.4f", deD);
-//     std::cout << std::flush;
-//   }
-//
-//   const auto exch = m_ex_method == ExchangeMethod::none
-//                         ? 0.0 * *Sigma
-//                         : m_ex_method == ExchangeMethod::Goldstone
-//                               ? Exchange_Goldstone(kappa, en)
-//                               : m_ex_method == ExchangeMethod::w1
-//                                     ? FeynmanEx_1(kappa, en)
-//                                     : FeynmanEx_w1w2(kappa, en);
-//
-//   // Print out the exchange energy shift:
-//   if (Fk != cend(m_excited)) {
-//     const auto deX = *Fk * act_G_Fv(exch, *Fk);
-//     printf(" + %.3f = ", deX * PhysConst::Hartree_invcm);
-//     // printf(" + %.5f = ", deX);
-//   }
-//
-//   *Sigma += exch;
-// }
-
-//******************************************************************************
-void FeynmanSigma::prep_Feynman() {
-
-  if (m_screen_Coulomb)
-    std::cout << "Including Coulomb screening\n";
-
-  if (m_holeParticle)
-    std::cout << "Including hole-particle interaction\n";
-
-  if (!m_screen_Coulomb && !m_holeParticle)
-    std::cout << "Second-order Feynman\n";
-
-  std::cout << "lmax = " << Angular::lFromIndex(m_max_kappaindex) << "\n";
-  std::cout << "Using " << ParseEnum(m_Green_method)
-            << " method for Green's functions\n";
-  std::cout << "Using " << ParseEnum(m_Pol_method)
-            << " method for Polarisation operator\n";
-
-  std::cout << "Including from core n=" << m_min_core_n << "\n";
-
-  if (m_holeParticle && m_Pol_method == GrMethod::basis) {
-    std::cout << "WARNING: Cannot include hole-particle using basis for "
-                 "Polarisation operator!\n --> hp NOT included\n";
-  }
-
-  std::cout << "Using " << ParseEnum(m_ex_method) << " for exchange\n";
-
-  // Print effective screening factors (if used)
-  if (m_ex_method == ExchangeMethod::Goldstone && !m_fk.empty()) {
-    std::cout << "w/ fk=";
-    std::for_each(cbegin(m_fk), cend(m_fk),
-                  [](auto fk) { std::cout << fk << ", "; });
-    std::cout << "\n";
-  }
-
-  if (m_include_G)
-    std::cout << "(Including FG/GF and GG)\n";
-
-  if (m_Pol_method == GrMethod::basis || m_Green_method == GrMethod::basis ||
-      m_ex_method == ExchangeMethod::Goldstone) {
-    std::cout << "Basis: " << DiracSpinor::state_config(m_holes) << "/"
-              << DiracSpinor::state_config(m_excited) << "\n";
-  }
-
-  form_Q_dr();
-  form_Vx();
-  form_Pa_core();
-  setup_omega_grid();
-
-  print_subGrid();
-
-  const auto max_k = std::min(m_maxk, m_k_cut);
-  m_qpq_wk = form_QPQ_wk(max_k, m_Pol_method, m_omre, *m_wgridD);
-}
-
-//------------------------------------------------------------------------------
-void FeynmanSigma::form_Q_dr() {
-
-  std::vector<LinAlg::SqMatrix> qhat(std::size_t(m_maxk + 1), m_subgrid_points);
-
-  LinAlg::SqMatrix t_dri{m_subgrid_points};
-
-  // calculate (real) Qhat and Jacobian
-  for (auto i = 0ul; i < m_subgrid_points; ++i) {
-    const auto si = ri_subToFull(i);
-    const auto dri = dr_subToFull(i);
-    for (auto j = 0ul; j < m_subgrid_points; ++j) {
-      const auto sj = ri_subToFull(j);
-      const auto drj = dr_subToFull(j);
-      const auto rl = p_gr->r[std::min(si, sj)];
-      const auto rm = p_gr->r[std::max(si, sj)];
-      const auto ratio = rl / rm; // = r_< / r_>
-      // q0 = (1.0 / rm) = r_<^k / r_>^k+1 ,  for k=0
-      qhat[0][i][j] = (1.0 / rm) * dri * drj;
-      t_dri[i][j] = dri;
-      for (int k = 1; k <= m_maxk; ++k) {
-        qhat[std::size_t(k)][i][j] = qhat[std::size_t(k - 1)][i][j] * ratio;
-      }
-    } // j
-  }   // i
-
-  // fill (complex) Qhat
-  m_qhat.resize(std::size_t(m_maxk) + 1, {m_subgrid_points, m_include_G});
-  for (auto k = 0; k <= m_maxk; ++k) {
-    m_qhat[std::size_t(k)].ff =
-        LinAlg::ComplexSqMatrix::make_complex({1.0, 0.0}, qhat[std::size_t(k)]);
-    if (m_include_G) {
-      m_qhat[std::size_t(k)].gg = m_qhat[std::size_t(k)].ff;
-    }
-  }
-
-  // fill (complex) Jacobian
-  m_dri = std::make_unique<ComplexGMatrix>(m_subgrid_points, m_include_G);
-  m_drj = std::make_unique<ComplexGMatrix>(m_subgrid_points, m_include_G);
-  m_dri->ff = LinAlg::ComplexSqMatrix::make_complex({1.0, 0.0}, t_dri);
-  m_drj->ff = m_dri->ff.transpose();
-}
-
-//------------------------------------------------------------------------------
-void FeynmanSigma::form_Vx() {
-  // Fill Vx:
-  const auto max_kappa_index = std::size_t(m_max_kappaindex);
-  m_Vxk.resize(max_kappa_index + 1, {m_subgrid_points, m_include_G});
-
-  // If using a local method, exclude exchange here. Note: Only used for
-  // testing!
-  if (p_hf->excludeExchangeQ())
-    return;
-
-  for (auto ik = 0ul; ik <= max_kappa_index; ik++) {
-    m_Vxk[ik] = calculate_Vx_kappa(Angular::kappaFromIndex(int(ik)));
-  }
-}
-
-//------------------------------------------------------------------------------
-GMatrix FeynmanSigma::calculate_Vx_kappa(int kappa) const {
-  [[maybe_unused]] auto sp = IO::Profile::safeProfiler(__func__);
-
-  assert(m_dri != nullptr && "⚠️ form_Q_dr() must be run before form_Vx()");
-
-  GMatrix Vx(m_subgrid_points, m_include_G);
-  const auto tj = Angular::twoj_k(kappa);
-  const auto kmax = Angular::twojFromIndex(m_max_kappaindex_core);
-  const auto &core = p_hf->get_core();
-
-  for (int k = 0; k <= kmax; ++k) {
-    GMatrix Vx_k(m_subgrid_points, m_include_G);
-    for (const auto &a : core) {
-      const auto ck = Angular::Ck_kk(k, kappa, a.k);
-      if (ck == 0.0)
-        continue;
-      const auto c_ang = -1.0 * ck * ck / double(tj + 1);
-      addto_G(&Vx_k, a, a, c_ang);
-    }
-    Vx += Vx_k.mult_elements_by(get_qk(k).get_real());
-  }
-
-  return Vx;
-}
-
-//------------------------------------------------------------------------------
-GMatrix FeynmanSigma::calculate_Vhp(const DiracSpinor &Fc) const {
-  [[maybe_unused]] auto sp = IO::Profile::safeProfiler(__func__);
-  // Hole-particle interaction, extra potential
-  // This works well for k=0, but works worse than using local pot for k=1
-  // (k=1 is most important term!)
-
-  GMatrix V0(m_subgrid_points, m_include_G);
-
-  const auto y0cc = Coulomb::yk_ab(Fc, Fc, 0);
-  for (auto i = 0ul; i < m_subgrid_points; ++i) {
-    const auto si = ri_subToFull(i);
-    V0.ff[i][i] = -y0cc[si];
-    if (m_include_G)
-      V0.gg[i][i] = V0.ff[i][i];
-  }
-
-  V0.mult_elements_by(m_drj->get_real());
-
-  // return V0;
-
-  GMatrix OneNegPc(m_subgrid_points, m_include_G);
-  const auto &core = p_hf->get_core();
-  for (const auto &Fa : core) {
-    if (Fa.k != Fc.k)
-      continue;
-    // const auto tjp1 = Fa.twoj() + 1;
-    addto_G(&OneNegPc, Fa, Fa, -1.0);
-  }
-
-  //*****
-  OneNegPc.mult_elements_by(m_drj->get_real());
-  OneNegPc.plusIdent(); // (1-P)
-  auto out = OneNegPc * V0 * OneNegPc;
-
-  // out.mult_elements_by(m_dri->get_real());
-
-  //*****
-  // OneNegPc.mult_elements_by(m_drj->get_real());
-  // auto OneNegPcL = OneNegPc;
-  // OneNegPcL.mult_elements_by(m_dri->get_real());
-  // OneNegPc.plusIdent();  // (1-P)
-  // OneNegPcL.plusIdent(); // (1-P)
-  // auto out = OneNegPcL * V0 * OneNegPc;
-
-  return out;
-}
-
-//------------------------------------------------------------------------------
-void FeynmanSigma::form_Pa_core() {
-  // Fill core |a><a|
-  const auto &core = p_hf->get_core();
-  m_Pa.resize(core.size(), {m_subgrid_points, m_include_G});
-  for (auto ia = 0ul; ia < core.size(); ia++) {
-    m_Pa[ia] = G_single(core[ia], core[ia], ComplexDouble{1.0, 0.0});
-  }
-}
-
-//------------------------------------------------------------------------------
-void FeynmanSigma::setup_omega_grid() {
-  // Set up imaginary frequency grid:
-  std::cout << "Re(w) = " << m_omre << "\n";
-
-  // Find max core energy: (for w_max)
-  auto wmax_core = 30.0; // don't let it go below 50
-  const auto &core = p_hf->get_core();
-  for (const auto &Fc : core) {
-    if (Fc.n < m_min_core_n)
-      continue;
-    if (std::abs(Fc.en) > wmax_core)
-      wmax_core = std::abs(Fc.en);
-  }
-
-  // Make inputs:
-  const auto w0 = m_w0;
-  const double wratio = m_w_ratio;
-
-  // allow -ve Im(w) grid [for testing]
-  if (w0 < 0)
-    wmax_core *= -1;
-
-  // maximum Im(w): based on core energy.
-  const auto wmax = 2.0 * wratio * wmax_core;
-
-  const std::size_t wsteps = Grid::calc_num_points_from_du(
-      w0, wmax, std::log(wratio), GridType::logarithmic);
-  m_wgridD = std::make_unique<Grid>(w0, wmax, wsteps, GridType::logarithmic);
-  std::cout << "Im(w) " << m_wgridD->gridParameters();
-  printf(". r=%.2f\n", m_wgridD->r[1] / m_wgridD->r[0]);
-  if (m_wX_stride != 1 && (m_ex_method == ExchangeMethod::w1 ||
-                           m_ex_method == ExchangeMethod::w1w2)) {
-    std::cout << "Exchange Im(w) uses stride: " << m_wX_stride << "\n";
-  }
-
-  // for (const auto &w : m_wgridD->r) {
-  //   std::cout << w << ", ";
-  // }
-  // std::cout << "\n";
-}
-
-//******************************************************************************
-const GMatrix &FeynmanSigma::get_Vx_kappa(int kappa) const {
-  const auto kappa_index = std::size_t(Angular::indexFromKappa(kappa));
-  assert(kappa_index < m_Vxk.size());
-  return m_Vxk[kappa_index];
-}
-
-const ComplexGMatrix &FeynmanSigma::get_qk(int k) const {
-  assert(std::size_t(k) < m_qhat.size());
-  return m_qhat[std::size_t(k)];
-}
-
-//******************************************************************************
-//******************************************************************************
-
-//******************************************************************************
-ComplexGMatrix FeynmanSigma::Green(int kappa, ComplexDouble en, States states,
-                                   GrMethod method) const {
-  if (states == States::core) {
-    return Green_core(kappa, en);
-  } else if (states == States::excited) {
-    return Green_ex(kappa, en, method);
-  }
-  return (method == GrMethod::Green) ? Green_hf(kappa, en)
-                                     : Green_hf_basis(kappa, en);
-}
-
-//******************************************************************************
-ComplexGMatrix FeynmanSigma::G_single(const DiracSpinor &ket,
-                                      const DiracSpinor &bra,
-                                      const ComplexDouble f) const {
-  ComplexGMatrix Gmat(m_subgrid_points, m_include_G);
-  const auto [x, iy] = f.unpack();
-
-  for (auto i = 0ul; i < m_subgrid_points; ++i) {
-    const auto si = ri_subToFull(i);
-    for (auto j = 0ul; j < m_subgrid_points; ++j) {
-      const auto sj = ri_subToFull(j);
-      Gmat.ff[i][j] =
-          ComplexDouble(x * ket.f[si] * bra.f[sj], iy * ket.f[si] * bra.f[sj])
-              .val;
-    } // j
-  }   // i
-
-  if (m_include_G) {
-    for (auto i = 0ul; i < m_subgrid_points; ++i) {
-      const auto si = ri_subToFull(i);
-      for (auto j = 0ul; j < m_subgrid_points; ++j) {
-        const auto sj = ri_subToFull(j);
-        Gmat.fg[i][j] =
-            ComplexDouble(x * ket.f[si] * bra.g[sj], iy * ket.f[si] * bra.g[sj])
-                .val;
-        Gmat.gf[i][j] =
-            ComplexDouble(x * ket.g[si] * bra.f[sj], iy * ket.g[si] * bra.f[sj])
-                .val;
-        Gmat.gg[i][j] =
-            ComplexDouble(x * ket.g[si] * bra.g[sj], iy * ket.g[si] * bra.g[sj])
-                .val;
-      } // j
-    }   // i
-  }
-
-  return Gmat;
-}
-
-//******************************************************************************
-ComplexGMatrix FeynmanSigma::Green_core(int kappa, ComplexDouble en) const {
-  [[maybe_unused]] auto sp = IO::Profile::safeProfiler(__func__, "complex");
-  // G_core = \sum_a |a><a|/(e_r + i*e_i-ea), for all a with a.k = k
-  ComplexGMatrix Gcore(m_subgrid_points, m_include_G);
-
-  // loop over HF core, not Sigma core (used in subtraction to get G^excited)
-  const auto &core = p_hf->get_core();
-  for (auto ia = 0ul; ia < core.size(); ++ia) {
-    const auto &a = core[ia];
-    if (a.k != kappa)
-      continue;
-    const auto inv_de = (en - ComplexDouble{a.en}).inverse();
-    Gcore += inv_de * m_Pa[ia]; // Pa = |a><a|
-  }
-  return Gcore;
-}
-
-//------------------------------------------------------------------------------
-ComplexGMatrix FeynmanSigma::Green_ex(int kappa, ComplexDouble en,
-                                      GrMethod method, const DiracSpinor *Fc_hp,
-                                      int k_hp) const {
-  ComplexGMatrix Gk(m_subgrid_points, m_include_G);
-
-  if (method == GrMethod::basis) {
-    Gk = Green_hf_basis(kappa, en, true);
-  } else {
-    // Subtract core states, by forceing Gk to be orthogonal to core:
-    // Gk -> Gk - \sum_a|a><a|G
-    Gk = Green_hf(kappa, en, Fc_hp, k_hp); // - Green_core(kappa, en);
-    makeGOrthogCore(&Gk, kappa);
-  }
-
-  return Gk;
-}
-
-//------------------------------------------------------------------------------
-void FeynmanSigma::makeGOrthogCore(ComplexGMatrix *Gk, int kappa) const {
-  // Force Gk to be orthogonal to the core states
-  const auto &core = p_hf->get_core();
-  const auto &drj = get_drj();
-  const auto Gk_old = *Gk;
-  for (auto ia = 0ul; ia < core.size(); ++ia) {
-    if (core[ia].k == kappa)
-      *Gk -= mult_elements(m_Pa[ia], drj) * Gk_old;
-  }
-}
-
-//------------------------------------------------------------------------------
-ComplexGMatrix FeynmanSigma::Green_hf_basis(int kappa, ComplexDouble en,
-                                            bool ex_only) const {
-  [[maybe_unused]] auto sp = IO::Profile::safeProfiler(__func__);
-  ComplexGMatrix Gc(m_subgrid_points, m_include_G);
-  // const auto &core = p_hf->get_core(); // ?????
-  const auto &core = m_holes; // p_hf->get_core(); // ?????
-  // XXX Should include all states, even below n_min_core?
-  // XXX BUT, total greens fn should be orthog!
-  // No matter, since we don't actually use this method for green.....
-  // (except for excited)
-  const auto &ex = m_excited;
-  for (const auto orbs : {&core, &ex}) {
-    if (ex_only && orbs == &core)
-      continue;
-    for (const auto &a : *orbs) {
-      if (a.k != kappa)
-        continue;
-
-      const auto inv_de = (en - ComplexDouble{a.en}).inverse();
-      Gc += G_single(a, a, inv_de);
-    }
-  }
-  return Gc;
-}
-
-//------------------------------------------------------------------------------
-ComplexGMatrix FeynmanSigma::Green_hf(int kappa, ComplexDouble en,
-                                      const DiracSpinor *Fc_hp,
-                                      int k_hp) const {
-  [[maybe_unused]] auto sp = IO::Profile::safeProfiler(__func__);
-
-  /*
-NOTE: k_hp is "dodgy" parameter.
-For including hole-particle interaction:
-the 'local' method works best for most k's, but the matrix method (with [1-P])
-works better for k=0 (and k>=5 ?)
-  */
-
-  // Solve DE (no exchange), regular at 0, infinity ("pinf")
-  DiracSpinor x0(0, kappa, p_gr);
-  DiracSpinor xI(0, kappa, p_gr);
-  const auto alpha = p_hf->get_alpha();
-  const auto &Hmag = p_hf->get_Hrad_mag(x0.l());
-
-  auto vl = p_hf->get_vlocal(x0.l());
-  if (Fc_hp != nullptr && k_hp != 0) {
-    // Include hole-particle interaction (simple):
-    // This way works better for k=1, but ruins k=0
-    auto y0cc = Coulomb::yk_ab(*Fc_hp, *Fc_hp, 0);
-    qip::compose(std::minus{}, &vl, y0cc);
-  }
-
-  DiracODE::regularAtOrigin(x0, en.re(), vl, Hmag, alpha);
-  DiracODE::regularAtInfinity(xI, en.re(), vl, Hmag, alpha);
-
-  // Evaluate Wronskian at ~65% of the way to pinf. Should be inependent of r
-  const auto pp = std::size_t(0.65 * double(xI.pinf));
-  // Not sure why -ve sign here... ??? But needed to agree w/ basis version;
-  const auto w = -1.0 * (xI.f[pp] * x0.g[pp] - x0.f[pp] * xI.g[pp]) / alpha;
-
-  // Get G0 (Green's function, without exchange):
-  const auto g0 = MakeGreensG0(x0, xI, w);
-  auto Vx = get_Vx_kappa(kappa);
-
-  if (Fc_hp != nullptr && k_hp == 0) {
-    // Include hole-particle interaction (w/ [1-P]V[1-P]):
-    // This way works better for k=0, but ruins k=1
-    Vx += calculate_Vhp(*Fc_hp);
-  }
-
-  const ComplexDouble one{1.0, 0.0}; // to convert real to complex
-
-  // Include exchange, and imaginary energy part:
-
-  if (en.im() == 0.0) {
-    // G = [1 - G0*Vx]^{-1} * G0 = -[G0*Vx-1]^{-1} * G0
-    // nb: much faster to invert _before_ make complex!
-    // (but, only if imag. part is zero)
-    return (-1 * one) * ((g0 * Vx).plusIdent(-1.0).invert() * g0);
-  }
-
-  // G0 := G0(re{e}) - no exchange, only real part
-  // G(e) = [1 + i*Im{e}*G0 - G0*Vx]^{-1} * G0
-  // Note: differential dr is included in Vx (via Q)
-  ComplexDouble iw{0.0, en.im()};
-  return ((iw * g0).mult_elements_by(*m_drj) - one * (g0 * Vx))
-             .plusIdent(1.0)
-             .invert() *
-         (one * g0);
-}
-
-//------------------------------------------------------------------------------
-ComplexGMatrix FeynmanSigma::GreenAtComplex(const ComplexGMatrix &Gr,
-                                            double om_imag) const {
-  [[maybe_unused]] auto sp = IO::Profile::safeProfiler(__func__);
-  // Given G(wr) and wi, returns G(wr+i*wi)
-  // G(w) =  G(re(w)+im(w)) ;  Gr = G(re(w)), G = G(w),   im(w) = wi
-  // G = Gr * [1 + i*wi*Gr]^-1 = Gr * iX
-  const ComplexDouble iw{0.0, om_imag};
-  return ((iw * Gr).mult_elements_by(*m_drj).plusIdent(1.0).invert()) * Gr;
-}
-
-//------------------------------------------------------------------------------
-GMatrix FeynmanSigma::MakeGreensG0(const DiracSpinor &x0, const DiracSpinor &xI,
-                                   const double w) const {
-  [[maybe_unused]] auto sp = IO::Profile::safeProfiler(__func__);
-  // Takes sub-grid into account; ket,bra are on full grid, G on sub-grid
-  // G(r1,r2) = x0(rmin)*xI(imax)/w
-  GMatrix g0I(m_subgrid_points, m_include_G);
-
-  const auto winv = 1.0 / w;
-
-  for (auto i = 0ul; i < m_subgrid_points; ++i) {
-    const auto si = ri_subToFull(i);
-    for (auto j = 0ul; j <= i; ++j) { // j <= i
-      const auto sj = ri_subToFull(j);
-      g0I.ff[i][j] = x0.f[sj] * xI.f[si] * winv;
-      // g0I is symmetric
-      g0I.ff[j][i] = g0I.ff[i][j];
-    } // j
-  }   // i
-
-  if (m_include_G) {
-    for (auto i = 0ul; i < m_subgrid_points; ++i) {
-      const auto si = ri_subToFull(i);
-      for (auto j = 0ul; j < m_subgrid_points; ++j) {
-        const auto sj = ri_subToFull(j);
-        const auto irmin = std::min(sj, si);
-        const auto irmax = std::max(sj, si);
-        g0I.fg[i][j] = x0.f[irmin] * xI.g[irmax] * winv;
-        // fg = gf?
-        g0I.gf[i][j] = x0.g[irmin] * xI.f[irmax] * winv;
-        g0I.gg[i][j] = x0.g[irmin] * xI.g[irmax] * winv;
-      } // j
-    }   // i
-  }
-
-  return g0I;
-}
-
-//******************************************************************************
-//******************************************************************************
-
-//******************************************************************************
-ComplexGMatrix FeynmanSigma::Polarisation_k(int k, ComplexDouble omega,
-                                            GrMethod method) const {
-  [[maybe_unused]] auto sp = IO::Profile::safeProfiler(__func__);
-  ComplexGMatrix pi_k(m_subgrid_points, m_include_G);
-
-  const auto Iunit = ComplexDouble{0.0, 1.0};
-  const auto &core = p_hf->get_core();
-  for (auto ia = 0ul; ia < core.size(); ++ia) {
-    const auto &a = core[ia];
-    if (a.n < m_min_core_n)
-      continue;
-
-    const auto &pa = m_Pa[ia]; // |a><a|
-    const auto ea_minus_w = ComplexDouble{a.en} - omega;
-    const auto ea_plus_w = ComplexDouble{a.en} + omega;
-
-    const auto *Fa_hp = m_holeParticle ? &a : nullptr;
-
-    for (int in = 0; in <= m_max_kappaindex; ++in) {
-      const auto kn = Angular::kappaFromIndex(in);
-      const auto ck_an = Angular::Ck_kk(k, a.k, kn);
-      if (ck_an == 0.0)
-        continue;
-      const double c_ang = ck_an * ck_an / double(2 * k + 1);
-
-      pi_k += c_ang * ((Green_ex(kn, ea_minus_w, method, Fa_hp, k) +
-                        Green_ex(kn, ea_plus_w, method, Fa_hp, k))
-                           .mult_elements_by(pa));
-    }
-  }
-  pi_k *= Iunit;
-  return pi_k;
-}
-
-//******************************************************************************
-ComplexGMatrix FeynmanSigma::X_PiQ(const ComplexGMatrix &pik,
-                                   const ComplexGMatrix &qk) const {
-  // Calculates [1-pi*q]^{-1} for single k (i.e., no sum over k inside)
-
-  const auto Iunit = ComplexDouble{0.0, 1.0};
-  ComplexGMatrix X_piq = +1.0 * Iunit * pik * qk;
-  // Extra factor of (-i) -- where from ??
-  X_piq.plusIdent(1.0).invert();
-  return X_piq;
-}
-
-//******************************************************************************
-std::vector<std::vector<ComplexGMatrix>>
-FeynmanSigma::make_pi_wk(int max_k, GrMethod pol_method, double omre,
-                         const Grid &wgrid) const {
-  [[maybe_unused]] auto sp = IO::Profile::safeProfiler(__func__);
-
-  const auto num_ks = std::size_t(max_k + 1);
-  std::vector<std::vector<ComplexGMatrix>> pi_wk(wgrid.num_points);
-
-#pragma omp parallel for
-  for (auto iw = 0ul; iw < wgrid.num_points; ++iw) {
-    const auto omega = ComplexDouble{omre, wgrid.r[iw]};
-    pi_wk[iw].reserve(num_ks);
-    for (auto k = 0ul; k < num_ks; ++k) {
-      pi_wk[iw].push_back(Polarisation_k(int(k), omega, pol_method));
-    }
-  }
-  return pi_wk;
-}
-
-//******************************************************************************
-std::vector<std::vector<ComplexGMatrix>>
-FeynmanSigma::form_QPQ_wk(int max_k, GrMethod pol_method, double omre,
-                          const Grid &wgrid) const {
-  [[maybe_unused]] auto sp = IO::Profile::safeProfiler(__func__);
-  // Returns QPQ, function of w and k
-
-  std::vector<std::vector<ComplexGMatrix>> qpq(wgrid.num_points);
-  std::cout << "Forming QPQ(w,k) matrix.." << std::flush;
-
-  const auto pi_wk = make_pi_wk(max_k, pol_method, omre, wgrid);
-  std::cout << "." << std::flush;
-
-  std::cout << "." << std::flush;
-
-  const auto num_ks = std::size_t(max_k + 1);
-#pragma omp parallel for
-  for (auto iw = 0ul; iw < wgrid.num_points; ++iw) {
-    qpq[iw].reserve(num_ks);
-    for (auto k = 0ul; k < num_ks; ++k) {
-      // q*p*q => q*X*p*q, x = [1-Pi*Q]^(-1)
-      const auto &qk = get_qk(int(k));
-      const auto &pi = pi_wk[iw][k];
-      if (m_screen_Coulomb) {
-        // This way: works!
-        const auto X = X_PiQ(pi, qk);
-        qpq[iw].emplace_back(qk * X * pi * qk);
-      } else {
-        qpq[iw].emplace_back(qk * pi * qk);
-      }
-    }
-  }
-  std::cout << "..done\n";
-  return qpq;
-}
-
-//******************************************************************************
-std::vector<std::vector<ComplexGMatrix>>
-FeynmanSigma::form_Greens_kapw(int max_kappa_index, GrMethod method,
-                               double en_re, const Grid &wgrid) const {
-  // G(en_re+iw) for each kappa, w
-  // nb: en_re = en_v + omre
-
-  const auto num_kappas = std::size_t(max_kappa_index + 1);
-  std::vector<std::vector<ComplexGMatrix>> gs(num_kappas);
-#pragma omp parallel for
-  for (auto ik = 0ul; ik < num_kappas; ++ik) {
-    const auto kappa = Angular::kappaFromIndex(int(ik));
-    gs[ik].reserve(wgrid.num_points);
-    for (auto iw = 0ul; iw < wgrid.num_points; iw++) {
-      ComplexDouble evpw{en_re, wgrid.r[iw]};
-      gs[ik].push_back(Green(kappa, evpw, States::both, method));
-    }
-  }
-  return gs;
-}
-
-//******************************************************************************
-//******************************************************************************
-
-//******************************************************************************
-GMatrix FeynmanSigma::FeynmanDirect(int kv, double env, int in_k) const {
-  [[maybe_unused]] auto sp = IO::Profile::safeProfiler(__func__);
-
-  /* TEMPORARY: in_k ionly for testing; useful for comparing to Dzuba
-   * though..*/
-
-  GMatrix Sigma(m_subgrid_points, m_include_G);
-
-  const ComplexDouble I{0.0, 1.0};
-
-  // // Set up imaginary frequency grid:
-  const double omre = m_omre;
-  const auto &wgrid = *m_wgridD;
-  const auto max_k = std::min(m_maxk, m_k_cut);
-
-  // Store gAs in advance
-  const auto num_kappas = std::size_t(m_max_kappaindex + 1);
-  const auto gBs =
-      form_Greens_kapw(m_max_kappaindex, m_Green_method, env + omre, wgrid);
-
-  // If Im(w) grid is -ve, we integrate "wrong" way around contour; extra -ve
-  const auto sw = wgrid.r[0] > 0.0 ? 1.0 : -1.0;
-
-#pragma omp parallel for
-  for (auto iw = 0ul; iw < wgrid.num_points; iw++) { // for omega integral
-    // I, since dw is on imag. grid; 2 from symmetric +/- w
-    // const auto dw = I * (2.0 * sw * wgrid.drdu[iw] * wgrid.du / (2 *
-    // M_PI));
-    const auto dw = I * wgrid.drdu[iw];
-
-    for (auto k = 0ul; int(k) <= max_k; k++) {
-
-      // For testing only:
-      if (in_k >= 0 && in_k != int(k))
-        continue;
-
-      const auto qpq_dw = dw * m_qpq_wk[iw][k];
-
-      for (auto iB = 0ul; iB < num_kappas; ++iB) {
-        const auto kB = Angular::kappaFromIndex(int(iB));
-        const auto ck_vB = Angular::Ck_kk(int(k), kv, kB);
-        if (ck_vB == 0.0)
-          continue;
-
-        const auto c_ang = ck_vB * ck_vB / double(Angular::twoj_k(kv) + 1);
-        const auto C_gB_QPQ_dw =
-            c_ang * (mult_elements(gBs[iB][iw], qpq_dw)).get_real();
-
-#pragma omp critical(sum_sigma_d)
-        { Sigma += C_gB_QPQ_dw; }
-
-      } // k
-    }   // omega
-  }     // beta
-
-  // Extra 2 from symmetric + / -w
-  Sigma *= (2.0 * sw * wgrid.du / (2 * M_PI));
-
-  // devide through by dri, drj [these included in q's, but want
-  // differential operator for sigma] or.. include one of these in
-  // definition of opertion S|v> ?
-  for (auto i = 0ul; i < m_subgrid_points; ++i) {
-    const auto dri = dr_subToFull(i);
-    for (auto j = 0ul; j < m_subgrid_points; ++j) {
-      const auto drj = dr_subToFull(j);
-      Sigma.ff[i][j] /= (dri * drj);
-      if (m_include_G) {
-        Sigma.fg[i][j] /= (dri * drj);
-        Sigma.gf[i][j] /= (dri * drj);
-        Sigma.gg[i][j] /= (dri * drj);
-      }
-    }
-  }
-
-  return Sigma;
-} // namespace MBPT
-
-//******************************************************************************
-GMatrix FeynmanSigma::FeynmanEx_w1w2(int kv, double en_r) const {
-  [[maybe_unused]] auto sp = IO::Profile::safeProfiler(__func__);
-
-  // Note: Takes really long time, and doesn't work! XXX
-
-  GMatrix Sx(m_subgrid_points, m_include_G);
-
-  // Set up imaginary frequency grid:
-  const double omre = m_omre;
-  const auto &wgrid = *m_wgridD;
-  const ComplexDouble I{0.0, 1.0};
-  const ComplexDouble en{en_r, 0.0};
-  const auto tjvp1 = Angular::twoj_k(kv) + 1;
-
-  const auto max_k = std::min(m_maxk, m_k_cut);
-
-  // If Im(w) grid is -ve, we integrate "wrong" way around contour; extra -ve
-  const auto sw = wgrid.r[0] > 0.0 ? 1.0 : -1.0;
-
-  std::cout << std::endl;
-
-  const auto num_kappas = std::size_t(m_max_kappaindex + 1);
-
-  // const std::size_t num_para_threads =
-  //     use_omp ? num_kappas * num_kappas / 4 : 1;
-  const std::size_t num_para_threads =
-      use_omp ? std::min(num_kappas * num_kappas,
-                         std::size_t(4 * omp_get_max_threads()))
-              : 1;
-
-  // Store parts of Sx seperately, for more efficient parallelisation
-  std::vector<GMatrix> Sxs(num_para_threads, {m_subgrid_points, m_include_G});
-
-  const auto wmax = 40.0;
-
-#pragma omp parallel for num_threads(num_para_threads) collapse(2)
-  for (auto iA = 0ul; iA < num_kappas; ++iA) {   // alpha
-    for (auto iB = 0ul; iB < num_kappas; ++iB) { // beta
-
-      const auto tid = std::size_t(omp_get_thread_num());
-      auto &Sc_i = Sxs[tid];
-
-      for (auto iG = 0ul; iG < num_kappas; ++iG) { // gamma
-        const auto [kA, kB, kG] = qip::apply_to(
-            Angular::kappaFromIndex, std::array{int(iA), int(iB), int(iG)});
-
-        // The part where the imaginary part of w1 and w2 have same sign is
-        // symmetric, and the part where they have opposite sign is also
-        // symmetric Therefore, calculate 2*[X(w1,w2)+X(w1,-w2)].
-        // w2 here refers just to imaginary part! real part is still + 2 is
-        // included below
-        for (auto iw1 = 0ul; iw1 < wgrid.num_points; iw1 += m_wX_stride) {
-          const auto dw1 = wgrid.drdu[iw1];
-          const ComplexDouble evpw1{en_r + omre, wgrid.r[iw1]};
-
-          if (std::abs(wgrid.r[iw1]) > wmax)
-            continue;
-
-          const auto &gA = Green(kA, evpw1, States::both, m_Green_method);
-
-          for (auto iw2 = 0ul; iw2 < wgrid.num_points; iw2 += m_wX_stride) {
-            const auto dw2 = wgrid.drdu[iw2]; //-ve for -Im(w)
-            const ComplexDouble ev_p_w2{en_r + omre, +wgrid.r[iw2]};
-            const ComplexDouble ev_m_w2{en_r + omre, -wgrid.r[iw2]};
-
-            if (std::abs(wgrid.r[iw2]) > wmax)
-              continue;
-
-            // This seems to be a very expensive random number generator...
-
-            // note: sumkl_gqgqg is the slow part: generateing Green's
-            // function here is very ineficient, but doesn't actually take any
-            // longer
-            // if (std::abs((evpw1 + ev_p_w2).cim()) <= 1.5 * wmax)
-            {
-              // (w1 + w2) case:
-              const auto &gB_p =
-                  Green(kB, evpw1 + ev_p_w2, States::both, m_Green_method);
-              const auto &gG_p =
-                  Green(kG, ev_p_w2, States::both, m_Green_method);
-              const auto gqgqg_p =
-                  sumkl_gqgqg(gA, gB_p, gG_p, kv, kA, kB, kG, max_k);
-              Sc_i += (dw1 * dw2) * (gqgqg_p);
-            }
-
-            // nb: I thought these should be Sc_i -= ...
-            // because we have (i*i)=-1 from dw1*dw2, and sumkl_gqgqg is real
-            // But, I included an extra i inside sumkl_gqgqg instead (i.e.,
-            // assume only get 1 i)?
-            // Still, factor of 10 too big!?
-            // if (std::abs((evpw1 + ev_m_w2).cim()) <= 1.5 * wmax)
-            {
-              // (w1 - w2) case:
-              const auto &gB_m =
-                  Green(kB, evpw1 + ev_m_w2, States::both, m_Green_method);
-              const auto &gG_m =
-                  Green(kG, ev_m_w2, States::both, m_Green_method);
-
-              const auto gqgqg_m =
-                  sumkl_gqgqg(gA, gB_m, gG_m, kv, kA, kB, kG, max_k);
-              // -ve for 'm', since we go wrong direction around w2 contour??
-              Sc_i += (dw1 * (-dw2)) * (gqgqg_m);
-            }
-
-            // im(gqgqg_m) is small, but real part is v. large
-            // im(gqgqg_p) is roughly ok, re(gqgqg_p) is large
-            // Note: sumkl_gqgqg already returns only real part.
-
-          } // w2
-        }   // w1
-      }     // gamma
-    }       // beta
-  }         // alpha
-
-  for (const auto &Sc_i : Sxs) {
-    Sx += Sc_i;
-  }
-
-  // sw?
-  const double dw_const = sw * double(m_wX_stride) * wgrid.du / (2.0 * M_PI);
-  Sx *= 2.0 * (dw_const * dw_const / tjvp1);
-
-  // devide through by dri, drj [these included in q's, but want
-  // differential operator for sigma] or.. include one of these in
-  // definition of opertion S|v> ?
-  for (auto i = 0ul; i < m_subgrid_points; ++i) {
-    const auto dri = dr_subToFull(i);
-    for (auto j = 0ul; j < m_subgrid_points; ++j) {
-      const auto drj = dr_subToFull(j);
-      Sx.ff[i][j] /= (dri * drj);
-      // no g?
-    }
-  }
-
-  return Sx;
-}
-
-//******************************************************************************
-GMatrix FeynmanSigma::FeynmanEx_1(int kv, double env) const {
-  [[maybe_unused]] auto sp = IO::Profile::safeProfiler(__func__);
-
-  GMatrix Sx1(m_subgrid_points, m_include_G);
-
-  // Set up imaginary frequency grid:
-  const double omre = m_omre; // does seem to depend on this..
-  const auto &wgrid = *m_wgridD;
-  const auto &core = p_hf->get_core();
-  const auto tjvp1 = Angular::twoj_k(kv) + 1;
-
-  // If Im(w) grid is -ve, we integrate "wrong" way around contour; extra -ve
-  const auto sw = wgrid.r[0] > 0.0 ? 1.0 : -1.0;
-
-  // Store gAs in advance, since these depend only on w and kA, not a, kB or k
-  const auto num_kappas = std::size_t(m_max_kappaindex + 1);
-  const auto gAs =
-      form_Greens_kapw(m_max_kappaindex, m_Green_method, env + omre, wgrid);
-
-  // // const std::size_t num_para_threads = 12;
-  // const std::size_t num_para_threads =
-  //     use_omp ? num_kappas * wgrid.num_points / m_wX_stride / 4 : 1;
-  const std::size_t num_para_threads =
-      use_omp ? std::min(num_kappas * wgrid.num_points / m_wX_stride,
-                         std::size_t(4 * omp_get_max_threads()))
-              : 1;
-
-  std::vector<GMatrix> Sx_k(num_para_threads, {m_subgrid_points, m_include_G});
-
-  const auto wmax = 100.0; // XXX Temp?
-
-// #pragma omp parallel for collapse(2)
-#pragma omp parallel for num_threads(num_para_threads) collapse(2)
-  for (auto iB = 0ul; iB < num_kappas; ++iB) {
-    for (auto iw = 0ul; iw < wgrid.num_points; iw += m_wX_stride) {
-      const auto kB = Angular::kappaFromIndex(int(iB));
-
-<<<<<<< HEAD
-      // XXX
-      std::cout << "FIX THREADING HERE\n";
-      const auto tid = 0; // std::size_t(omp_get_thread_num());
-=======
-      if (std::abs(wgrid.r[iw]) > wmax)
-        continue;
-
-      const auto tid = std::size_t(omp_get_thread_num());
->>>>>>> e51a248d
-
-      auto omim = wgrid.r[iw]; // XXX Symmetric?? Or Not??
-      const auto omega = ComplexDouble{omre, omim};
-      const auto dw1 = wgrid.drdu[iw]; // rest in 'factor'
-
-      const auto *const qpqw_k = m_screen_Coulomb ? &m_qpq_wk[iw] : nullptr;
-
-      for (auto ia = 0ul; ia < core.size(); ++ia) {
-        const auto &Fa = core[ia];
-        if (Fa.n < m_min_core_n)
-          continue;
-        const auto &pa = m_Pa[ia];
-        const auto ea = ComplexDouble{Fa.en, 0.0};
-
-        // hp here too?
-        const auto gxBm = Green_ex(kB, ea - omega, m_Green_method);
-        const auto gxBp = Green_ex(kB, ea + omega, m_Green_method);
-
-        for (auto iA = 0ul; iA < num_kappas; ++iA) {
-          const auto kA = Angular::kappaFromIndex(int(iA));
-
-          const auto &gA = gAs[iA][iw];
-
-          const auto gqpg =
-              sumkl_GQPGQ(gA, gxBm, gxBp, pa, kv, kA, kB, Fa.k, qpqw_k);
-
-          Sx_k[tid] += dw1 * gqpg;
-
-        } // alpha
-      }   // a
-    }
-  }
-
-  Sx1 = std::accumulate(Sx_k.cbegin(), Sx_k.cend(), Sx1);
-
-  const auto factor =
-      -2.0 * sw * double(m_wX_stride) * wgrid.du / (2.0 * M_PI) / tjvp1;
-  Sx1 *= factor;
-
-  // devide through by dri, drj [these included in q's, but want
-  // differential operator for sigma] or.. include one of these in
-  // definition of opertion S|v> ?
-  for (auto i = 0ul; i < m_subgrid_points; ++i) {
-    const auto dri = dr_subToFull(i);
-    for (auto j = 0ul; j < m_subgrid_points; ++j) {
-      const auto drj = dr_subToFull(j);
-      Sx1.ff[i][j] /= (dri * drj);
-      // No g
-    }
-  }
-
-  return Sx1;
-}
-
-//******************************************************************************
-//******************************************************************************
-
-//******************************************************************************
-GMatrix FeynmanSigma::sumkl_gqgqg(const ComplexGMatrix &gA,
-                                  const ComplexGMatrix &gB,
-                                  const ComplexGMatrix &gG, int kv, int kA,
-                                  int kB, int kG, int kmax) const {
-  [[maybe_unused]] auto sp = IO::Profile::safeProfiler(__func__);
-  // EXCHANGE part, used in w1w2 version
-
-  auto gqgqg = GMatrix(m_subgrid_points, m_include_G);
-
-  for (int k = 0; k <= kmax; k++) { // k (k1)
-    const auto &qk = get_qk(k);
-
-    for (int l = 0; l <= kmax; l++) { // l (k2)
-      const auto &ql = get_qk(l);
-
-      // tensor_5_product adds the real part of below to result
-      // Sum_ij [ factor * a1j * bij * cj2 * (d_1i * e_i2) ]
-      const auto Lkl = Lkl_abcd(k, l, kv, kB, kA, kG);
-      if (Lkl != 0.0) {
-        const auto s = Angular::neg1pow(k + l);
-        // const auto sLkl = ComplexDouble{s * Lkl, 0.0};
-        // // XXX extra factor of i ??: - pretty sure this is wrong
-        const auto sLkl = ComplexDouble{0.0, s * Lkl};
-        tensor_5_product(&gqgqg, sLkl, qk, gB, gG, gA, ql);
-      }
-    } // l
-  }   // k
-
-  return gqgqg;
-}
-
-//******************************************************************************
-GMatrix FeynmanSigma::sumkl_GQPGQ(
-    const ComplexGMatrix &gA, const ComplexGMatrix &gxBm,
-    const ComplexGMatrix &gxBp, const ComplexGMatrix &pa, int kv, int kA,
-    int kB, int ka, const std::vector<ComplexGMatrix> *const qpqw_k) const {
-  [[maybe_unused]] auto sp = IO::Profile::safeProfiler(__func__);
-  // EXCHANGE part, used in w1 version
-  // (w2 was integrated over analytically)
-
-  GMatrix sum_GQPG{m_subgrid_points, m_include_G};
-  const ComplexDouble I{0.0, 1.0}; // to convert real to complex
-
-  const auto kmax = std::min(m_maxk, m_k_cut);
-
-  for (auto k = 0; k <= kmax; ++k) {
-    // qk -> qk - 2i * QPxQ
-    const auto &tqk = get_qk(k);
-    // Screen q^k(w1) {not checked}
-    const auto qk =
-        qpqw_k != nullptr ? tqk - 2.0 * I * (*qpqw_k)[std::size_t(k)] : tqk;
-
-    for (auto l = 0; l <= kmax; ++l) {
-      const auto &ql = get_qk(l);
-
-      const auto s0 = Angular::neg1pow(k + l);
-
-      const auto L1 = Lkl_abcd(k, l, kv, kB, kA, ka);
-      const auto L2 = Lkl_abcd(k, l, kv, ka, kA, kB);
-
-      const auto ic1 = ComplexDouble(s0 * L1, 0.0);
-      const auto ic2 = ComplexDouble(s0 * L2, 0.0);
-
-      // tensor_5_product adds the real part of below to result
-      // Sum_ij [ factor * a1j * bij * cj2 * (d_1i * e_i2) ]
-
-      if (L1 != 0.0)
-        tensor_5_product(&sum_GQPG, ic1, qk, gxBp, pa, gA, ql);
-
-      if (L2 != 0.0)
-        tensor_5_product(&sum_GQPG, ic2, qk, pa, gxBm, gA, ql);
-
-    } // l
-  }   // k
-
-  return sum_GQPG;
-}
-
-//******************************************************************************
-void FeynmanSigma::tensor_5_product(
-    GMatrix *result, const ComplexDouble &factor, const ComplexGMatrix &a,
-    const ComplexGMatrix &b, const ComplexGMatrix &c, const ComplexGMatrix &d,
-    const ComplexGMatrix &e) const {
-  // Adds real part of below to result
-  // Sum_ij [ factor * a1j * bij * cj2 * (d_1i * e_i2) ]
-  const auto size = result->size;
-
-  // The a*c part depends only on j (not i).
-  // Doing this mult early saves factor of 'size' complex multiplications
-  // Leads to a >2x speed-up!
-  std::vector<ComplexDouble> ac(size); // see below
-
-  for (auto r1 = 0ul; r1 < size; ++r1) {
-    for (auto r2 = 0ul; r2 < size; ++r2) {
-
-      for (auto j = 0ul; j < size; ++j) {
-        // early a*c mult
-        // Note: a and c are actually real (only half the time..)
-        ac[j] = ComplexDouble(a.ff[r1][j]) * c.ff[j][r2];
-      }
-      ComplexDouble sum_ij{0.0, 0.0};
-      for (auto i = 0ul; i < size; ++i) {
-        ComplexDouble sum_j{0.0, 0.0};
-        for (auto j = 0ul; j < size; ++j) {
-          sum_j += ac[j] * b.ff[i][j];
-        }
-        sum_ij += sum_j * d.ff[r1][i] * e.ff[i][r2];
-      }
-      result->ff[r1][r2] += (factor * sum_ij).cre();
-
-    } // r2
-  }   // r1
-}
-
-//******************************************************************************
-double FeynmanSigma::Lkl_abcd(int k, int l, int ka, int kb, int kc,
-                              int kd) const {
-
-  const auto &Ck = m_yeh.Ck();
-
-  const auto Ckac = Ck(k, ka, kc);
-  const auto Ckbd = Ck(k, kb, kd);
-  const auto Clad = Ck(l, ka, kd);
-  const auto Clbc = Ck(l, kb, kc);
-  if (Ckac == 0.0 || Ckbd == 0.0 || Clad == 0.0 || Clbc == 0.0)
-    return 0.0;
-
-  const auto tja = Angular::twoj_k(ka);
-  const auto tjb = Angular::twoj_k(kb);
-  const auto tjc = Angular::twoj_k(kc);
-  const auto tjd = Angular::twoj_k(kd);
-  return m_6j(tja, tjc, tjb, tjd, k, l) * (Ckac * Ckbd * Clad * Clbc);
-}
-
-//******************************************************************************
-GMatrix FeynmanSigma::Exchange_Goldstone(const int kappa,
-                                         const double en) const {
-  [[maybe_unused]] auto sp = IO::Profile::safeProfiler(__func__);
-
-  // XXX Update Goldstone to work the same way as this one.
-  // And, make me able to call it!!
-
-  // Two second-order exchange diagrams:
-  // Diagram (b) (exchange):
-  // |Q^k_amn><P^k_amn| / de_amn / [k][j]
-  // Diagram (d) (exchange):
-  // |Q^k_nba><P^k_nba| / de_nba / [k][j]
-  // where:
-  // All indeces are summed over,
-  // a & b are core states, n & m are virtual excited states,
-  // k is multipolarity [Coloulmb expansion]
-  // de_xyz = e_v + e_x - e_y - e_z
-
-  GMatrix SxG(m_subgrid_points, m_include_G);
-
-  const auto &Ck = m_yeh.Ck();
-
-  std::vector<GMatrix> Gxs(m_holes.size(), {m_subgrid_points, m_include_G});
-#pragma omp parallel for
-  for (auto ia = 0ul; ia < m_holes.size(); ia++) {
-    const auto &a = m_holes[ia];
-    auto &Ga_x = Gxs[ia];
-    auto Qkv = DiracSpinor(0, kappa, p_gr); // re-use to reduce alloc'ns
-    auto Pkv = DiracSpinor(0, kappa, p_gr); // re-use to reduce alloc'ns
-    for (const auto &n : m_excited) {
-      const auto [kmin_nb, kmax_nb] = m_yeh.k_minmax(n, a);
-      for (int k = kmin_nb; k <= kmax_nb; ++k) {
-        if (Ck(k, a.k, n.k) == 0)
-          continue;
-        const auto f_kkjj = (2 * k + 1) * (Angular::twoj_k(kappa) + 1);
-        const auto &yknb = m_yeh(k, n, a);
-
-        // Effective screening parameter:
-        const auto fk = get_fk(k);
-
-        // Diagrams (b) [exchange]
-        for (const auto &m : m_excited) {
-          if (Ck(k, kappa, m.k) == 0)
-            continue;
-          Coulomb::Qkv_bcd(&Qkv, a, m, n, k, yknb, Ck);
-          // Pkv_bcd_2 allows different screening factor for each 'k2' in
-          // exch.
-          Coulomb::Pkv_bcd_2(&Pkv, a, m, n, k, m_yeh(m, a), Ck, m_6j, m_fk);
-          const auto dele = en + a.en - m.en - n.en;
-          const auto factor = fk / (f_kkjj * dele);
-          addto_G(&Ga_x, Qkv, Pkv, factor);
-        } // m
-
-        // Diagrams (d) [exchange]
-        for (const auto &b : m_holes) {
-          if (Ck(k, kappa, b.k) == 0)
-            continue;
-          Coulomb::Qkv_bcd(&Qkv, n, b, a, k, yknb, Ck);
-          Coulomb::Pkv_bcd_2(&Pkv, n, b, a, k, m_yeh(n, b), Ck, m_6j, m_fk);
-          const auto dele = en + n.en - b.en - a.en;
-          const auto factor = fk / (f_kkjj * dele); // XXX
-          addto_G(&Ga_x, Qkv, Pkv, factor);
-        } // b
-
-      } // k
-    }   // n
-  }     // a
-
-  for (const auto &Gx : Gxs)
-    SxG += Gx;
-
-  return SxG;
-}
-
-} // namespace MBPT
+#include "MBPT/FeynmanSigma.hpp"
+#include "Angular/Angular_tables.hpp"
+#include "Coulomb/Coulomb.hpp"
+#include "Coulomb/YkTable.hpp"
+#include "DiracODE/DiracODE.hpp"
+#include "HF/HartreeFock.hpp"
+#include "IO/FRW_fileReadWrite.hpp"
+#include "IO/SafeProfiler.hpp"
+#include "MBPT/CorrelationPotential.hpp"
+#include "MBPT/GreenMatrix.hpp"
+#include "Maths/Grid.hpp"
+#include "Maths/LinAlg_MatrixVector.hpp"
+#include "qip/Vector.hpp"
+#include <algorithm>
+#include <cassert>
+#include <numeric>
+#include <optional>
+
+// omp_get_thread_num() is not defined if not using -fopenmp
+// Also: helps protect in case that "omp.h" is not available
+#if defined(_OPENMP)
+#include <omp.h>
+constexpr bool use_omp = true;
+#else
+constexpr bool use_omp = true;
+#define omp_get_thread_num() 0
+#define omp_get_max_threads() 1
+#endif
+
+//! Many-body perturbation theory
+namespace MBPT {
+
+//******************************************************************************
+FeynmanSigma::FeynmanSigma(const HF::HartreeFock *const in_hf,
+                           const std::vector<DiracSpinor> &basis,
+                           const Sigma_params &sigp,
+                           const rgrid_params &subgridp,
+                           // const std::vector<DiracSpinor> &valence,
+                           const std::string &fname)
+    : CorrelationPotential(in_hf, basis, sigp, subgridp),
+      m_screen_Coulomb(sigp.screenCoulomb),
+      m_holeParticle(sigp.holeParticle),
+      m_omre(sigp.real_omega),
+      m_w0(sigp.w0),
+      m_w_ratio(sigp.w_ratio),
+      m_Green_method(sigp.GreenBasis ? GrMethod::basis : GrMethod::Green),
+      m_Pol_method(sigp.PolBasis ? GrMethod::basis : GrMethod::Green),
+      p_hf(in_hf),
+      m_min_core_n(sigp.min_n_core),
+      m_max_kappaindex_core(2 * DiracSpinor::max_l(p_hf->get_core())),
+      m_max_kappaindex(2 * sigp.max_l_excited) {
+
+  std::cout << "\nCorrelation potential (Sigma): Feynman\n";
+
+  // note: if l_max (for Green's fn) larger than l in basis, need to increase
+  // m_kmax, and therefore extend the 6j and Ck tables
+  const auto kmax_ex = m_max_kappaindex + 1;
+  if (kmax_ex > m_maxk)
+    m_maxk = kmax_ex;
+
+  // io file name:
+  const bool read_ok = read_write(fname, IO::FRW::read);
+
+  // if (en_list.empty())
+  //   return;
+
+  if (!read_ok) {
+    // Extand 6j and Ck
+    m_6j.fill(m_maxk);
+    m_yeh.extend_Ck(m_maxk);
+    prep_Feynman();
+    // form_Sigma(valence, fname);
+  }
+}
+
+//******************************************************************************
+void FeynmanSigma::formSigma(int kappa, double en, int n) {
+  // Calc dir + exchange
+  // Print D, X, (D+X) energy shift
+  // Add (D+X) to m_Sigma, and (n,k) to lookup_list
+  // most of this is the same between each...?
+
+  // already exists:
+  if (getSigmaIndex(n, kappa) < m_Sigma_kappa.size())
+    return;
+  // XXX Need to read/write QPQ etc!!! for this to work
+
+  m_nk.emplace_back(n, kappa);
+  auto &Sigma = m_Sigma_kappa.emplace_back(m_subgrid_points, m_include_G);
+
+  // if v.kappa > basis, then Ck angular factor won't exist!
+  if (Angular::twoj_k(kappa) > m_yeh.Ck().max_tj()) {
+    std::cout << "Warning: angular not good\n";
+    return;
+  }
+
+  printf("k=%2i at en=%8.5f.. ", kappa, en);
+  std::cout << std::flush;
+
+  // find lowest excited state, output <v|S|v> energy shift:
+  const auto find_kappa = [kappa, n](const auto &a) {
+    return a.k == kappa && (a.n == n || n == 0);
+  };
+  const auto vk = std::find_if(cbegin(m_excited), cend(m_excited), find_kappa);
+
+  // Exchange part:
+  if (m_print_each_k) {
+    // TEMPORARY: Print each k for direct part: for testing
+    std::cout << "\n";
+    const auto max_k = std::min(m_maxk, m_k_cut);
+    for (int k = 0; k <= max_k; ++k) {
+      const auto Sigma_k = FeynmanDirect(kappa, en, k);
+
+      // Print out the direct energy shift:
+      if (vk != cend(m_excited)) {
+        const auto deD = *vk * act_G_Fv(Sigma_k, *vk);
+        printf(" k=%i de(k)=%9.3f \n", k, deD * PhysConst::Hartree_invcm);
+        std::cout << std::flush;
+      }
+
+      Sigma += Sigma_k;
+    }
+  } else {
+    Sigma = FeynmanDirect(kappa, en);
+  }
+
+  // Exchange part:
+  const auto Gmat_X = m_ex_method == ExchangeMethod::none
+                          ? 0.0 * Sigma
+                          : m_ex_method == ExchangeMethod::Goldstone
+                                ? Exchange_Goldstone(kappa, en)
+                                : m_ex_method == ExchangeMethod::w1
+                                      ? FeynmanEx_1(kappa, en)
+                                      : FeynmanEx_w1w2(kappa, en);
+
+  // Print energy shifts:
+  if (vk != cend(m_excited)) {
+    auto deD = *vk * act_G_Fv(Sigma, *vk);
+    auto deX = *vk * act_G_Fv(Gmat_X, *vk);
+    // nb: just approximate (uses splines)
+    printf("de= %7.1f + %5.1f = ", deD * PhysConst::Hartree_invcm,
+           deX * PhysConst::Hartree_invcm);
+    printf("%7.1f", (deD + deX) * PhysConst::Hartree_invcm);
+  }
+
+  Sigma += Gmat_X;
+
+  std::cout << "\n";
+}
+
+//******************************************************************************
+//******************************************************************************
+// void FeynmanSigma::fill_Sigma_k(GMatrix *Sigma, const int kappa,
+//                                 const double en) {
+//   [[maybe_unused]] auto sp = IO::Profile::safeProfiler(__func__);
+//
+//   // Find lowest "valence" state from the basis (for energy shift)
+//   const auto find_kappa = [=](const auto &f) { return f.k == kappa; };
+//   const auto Fk = std::find_if(cbegin(m_excited), cend(m_excited),
+//   find_kappa);
+//
+//   // Direct:
+//
+//   if (m_print_each_k) {
+//     // TEMPORARY: Print each k for direct part: for testing
+//     std::cout << "\n";
+//     const auto max_k = std::min(m_maxk, m_k_cut);
+//     for (int k = 0; k <= max_k; ++k) {
+//       const auto Sigma_k = FeynmanDirect(kappa, en, k);
+//
+//       // Print out the direct energy shift:
+//       if (Fk != cend(m_excited)) {
+//         const auto deD = *Fk * act_G_Fv(Sigma_k, *Fk);
+//         printf(" k=%i de(k)=%9.3f \n", k, deD * PhysConst::Hartree_invcm);
+//         std::cout << std::flush;
+//       }
+//
+//       *Sigma += Sigma_k;
+//     }
+//   } else {
+//     *Sigma = FeynmanDirect(kappa, en);
+//   }
+//
+//   // Print out the direct energy shift:
+//   if (Fk != cend(m_excited)) {
+//     const auto deD = *Fk * act_G_Fv(*Sigma, *Fk);
+//     printf("de= %.3f", deD * PhysConst::Hartree_invcm);
+//     // printf("de= %.4f", deD);
+//     std::cout << std::flush;
+//   }
+//
+//   const auto exch = m_ex_method == ExchangeMethod::none
+//                         ? 0.0 * *Sigma
+//                         : m_ex_method == ExchangeMethod::Goldstone
+//                               ? Exchange_Goldstone(kappa, en)
+//                               : m_ex_method == ExchangeMethod::w1
+//                                     ? FeynmanEx_1(kappa, en)
+//                                     : FeynmanEx_w1w2(kappa, en);
+//
+//   // Print out the exchange energy shift:
+//   if (Fk != cend(m_excited)) {
+//     const auto deX = *Fk * act_G_Fv(exch, *Fk);
+//     printf(" + %.3f = ", deX * PhysConst::Hartree_invcm);
+//     // printf(" + %.5f = ", deX);
+//   }
+//
+//   *Sigma += exch;
+// }
+
+//******************************************************************************
+void FeynmanSigma::prep_Feynman() {
+
+  if (m_screen_Coulomb)
+    std::cout << "Including Coulomb screening\n";
+
+  if (m_holeParticle)
+    std::cout << "Including hole-particle interaction\n";
+
+  if (!m_screen_Coulomb && !m_holeParticle)
+    std::cout << "Second-order Feynman\n";
+
+  std::cout << "lmax = " << Angular::lFromIndex(m_max_kappaindex) << "\n";
+  std::cout << "Using " << ParseEnum(m_Green_method)
+            << " method for Green's functions\n";
+  std::cout << "Using " << ParseEnum(m_Pol_method)
+            << " method for Polarisation operator\n";
+
+  std::cout << "Including from core n=" << m_min_core_n << "\n";
+
+  if (m_holeParticle && m_Pol_method == GrMethod::basis) {
+    std::cout << "WARNING: Cannot include hole-particle using basis for "
+                 "Polarisation operator!\n --> hp NOT included\n";
+  }
+
+  std::cout << "Using " << ParseEnum(m_ex_method) << " for exchange\n";
+
+  // Print effective screening factors (if used)
+  if (m_ex_method == ExchangeMethod::Goldstone && !m_fk.empty()) {
+    std::cout << "w/ fk=";
+    std::for_each(cbegin(m_fk), cend(m_fk),
+                  [](auto fk) { std::cout << fk << ", "; });
+    std::cout << "\n";
+  }
+
+  if (m_include_G)
+    std::cout << "(Including FG/GF and GG)\n";
+
+  if (m_Pol_method == GrMethod::basis || m_Green_method == GrMethod::basis ||
+      m_ex_method == ExchangeMethod::Goldstone) {
+    std::cout << "Basis: " << DiracSpinor::state_config(m_holes) << "/"
+              << DiracSpinor::state_config(m_excited) << "\n";
+  }
+
+  form_Q_dr();
+  form_Vx();
+  form_Pa_core();
+  setup_omega_grid();
+
+  print_subGrid();
+
+  const auto max_k = std::min(m_maxk, m_k_cut);
+  m_qpq_wk = form_QPQ_wk(max_k, m_Pol_method, m_omre, *m_wgridD);
+}
+
+//------------------------------------------------------------------------------
+void FeynmanSigma::form_Q_dr() {
+
+  std::vector<LinAlg::SqMatrix> qhat(std::size_t(m_maxk + 1), m_subgrid_points);
+
+  LinAlg::SqMatrix t_dri{m_subgrid_points};
+
+  // calculate (real) Qhat and Jacobian
+  for (auto i = 0ul; i < m_subgrid_points; ++i) {
+    const auto si = ri_subToFull(i);
+    const auto dri = dr_subToFull(i);
+    for (auto j = 0ul; j < m_subgrid_points; ++j) {
+      const auto sj = ri_subToFull(j);
+      const auto drj = dr_subToFull(j);
+      const auto rl = p_gr->r[std::min(si, sj)];
+      const auto rm = p_gr->r[std::max(si, sj)];
+      const auto ratio = rl / rm; // = r_< / r_>
+      // q0 = (1.0 / rm) = r_<^k / r_>^k+1 ,  for k=0
+      qhat[0][i][j] = (1.0 / rm) * dri * drj;
+      t_dri[i][j] = dri;
+      for (int k = 1; k <= m_maxk; ++k) {
+        qhat[std::size_t(k)][i][j] = qhat[std::size_t(k - 1)][i][j] * ratio;
+      }
+    } // j
+  }   // i
+
+  // fill (complex) Qhat
+  m_qhat.resize(std::size_t(m_maxk) + 1, {m_subgrid_points, m_include_G});
+  for (auto k = 0; k <= m_maxk; ++k) {
+    m_qhat[std::size_t(k)].ff =
+        LinAlg::ComplexSqMatrix::make_complex({1.0, 0.0}, qhat[std::size_t(k)]);
+    if (m_include_G) {
+      m_qhat[std::size_t(k)].gg = m_qhat[std::size_t(k)].ff;
+    }
+  }
+
+  // fill (complex) Jacobian
+  m_dri = std::make_unique<ComplexGMatrix>(m_subgrid_points, m_include_G);
+  m_drj = std::make_unique<ComplexGMatrix>(m_subgrid_points, m_include_G);
+  m_dri->ff = LinAlg::ComplexSqMatrix::make_complex({1.0, 0.0}, t_dri);
+  m_drj->ff = m_dri->ff.transpose();
+}
+
+//------------------------------------------------------------------------------
+void FeynmanSigma::form_Vx() {
+  // Fill Vx:
+  const auto max_kappa_index = std::size_t(m_max_kappaindex);
+  m_Vxk.resize(max_kappa_index + 1, {m_subgrid_points, m_include_G});
+
+  // If using a local method, exclude exchange here. Note: Only used for
+  // testing!
+  if (p_hf->excludeExchangeQ())
+    return;
+
+  for (auto ik = 0ul; ik <= max_kappa_index; ik++) {
+    m_Vxk[ik] = calculate_Vx_kappa(Angular::kappaFromIndex(int(ik)));
+  }
+}
+
+//------------------------------------------------------------------------------
+GMatrix FeynmanSigma::calculate_Vx_kappa(int kappa) const {
+  [[maybe_unused]] auto sp = IO::Profile::safeProfiler(__func__);
+
+  assert(m_dri != nullptr && "⚠️ form_Q_dr() must be run before form_Vx()");
+
+  GMatrix Vx(m_subgrid_points, m_include_G);
+  const auto tj = Angular::twoj_k(kappa);
+  const auto kmax = Angular::twojFromIndex(m_max_kappaindex_core);
+  const auto &core = p_hf->get_core();
+
+  for (int k = 0; k <= kmax; ++k) {
+    GMatrix Vx_k(m_subgrid_points, m_include_G);
+    for (const auto &a : core) {
+      const auto ck = Angular::Ck_kk(k, kappa, a.k);
+      if (ck == 0.0)
+        continue;
+      const auto c_ang = -1.0 * ck * ck / double(tj + 1);
+      addto_G(&Vx_k, a, a, c_ang);
+    }
+    Vx += Vx_k.mult_elements_by(get_qk(k).get_real());
+  }
+
+  return Vx;
+}
+
+//------------------------------------------------------------------------------
+GMatrix FeynmanSigma::calculate_Vhp(const DiracSpinor &Fc) const {
+  [[maybe_unused]] auto sp = IO::Profile::safeProfiler(__func__);
+  // Hole-particle interaction, extra potential
+  // This works well for k=0, but works worse than using local pot for k=1
+  // (k=1 is most important term!)
+
+  GMatrix V0(m_subgrid_points, m_include_G);
+
+  const auto y0cc = Coulomb::yk_ab(Fc, Fc, 0);
+  for (auto i = 0ul; i < m_subgrid_points; ++i) {
+    const auto si = ri_subToFull(i);
+    V0.ff[i][i] = -y0cc[si];
+    if (m_include_G)
+      V0.gg[i][i] = V0.ff[i][i];
+  }
+
+  V0.mult_elements_by(m_drj->get_real());
+
+  // return V0;
+
+  GMatrix OneNegPc(m_subgrid_points, m_include_G);
+  const auto &core = p_hf->get_core();
+  for (const auto &Fa : core) {
+    if (Fa.k != Fc.k)
+      continue;
+    // const auto tjp1 = Fa.twoj() + 1;
+    addto_G(&OneNegPc, Fa, Fa, -1.0);
+  }
+
+  //*****
+  OneNegPc.mult_elements_by(m_drj->get_real());
+  OneNegPc.plusIdent(); // (1-P)
+  auto out = OneNegPc * V0 * OneNegPc;
+
+  // out.mult_elements_by(m_dri->get_real());
+
+  //*****
+  // OneNegPc.mult_elements_by(m_drj->get_real());
+  // auto OneNegPcL = OneNegPc;
+  // OneNegPcL.mult_elements_by(m_dri->get_real());
+  // OneNegPc.plusIdent();  // (1-P)
+  // OneNegPcL.plusIdent(); // (1-P)
+  // auto out = OneNegPcL * V0 * OneNegPc;
+
+  return out;
+}
+
+//------------------------------------------------------------------------------
+void FeynmanSigma::form_Pa_core() {
+  // Fill core |a><a|
+  const auto &core = p_hf->get_core();
+  m_Pa.resize(core.size(), {m_subgrid_points, m_include_G});
+  for (auto ia = 0ul; ia < core.size(); ia++) {
+    m_Pa[ia] = G_single(core[ia], core[ia], ComplexDouble{1.0, 0.0});
+  }
+}
+
+//------------------------------------------------------------------------------
+void FeynmanSigma::setup_omega_grid() {
+  // Set up imaginary frequency grid:
+  std::cout << "Re(w) = " << m_omre << "\n";
+
+  // Find max core energy: (for w_max)
+  auto wmax_core = 30.0; // don't let it go below 50
+  const auto &core = p_hf->get_core();
+  for (const auto &Fc : core) {
+    if (Fc.n < m_min_core_n)
+      continue;
+    if (std::abs(Fc.en) > wmax_core)
+      wmax_core = std::abs(Fc.en);
+  }
+
+  // Make inputs:
+  const auto w0 = m_w0;
+  const double wratio = m_w_ratio;
+
+  // allow -ve Im(w) grid [for testing]
+  if (w0 < 0)
+    wmax_core *= -1;
+
+  // maximum Im(w): based on core energy.
+  const auto wmax = 2.0 * wratio * wmax_core;
+
+  const std::size_t wsteps = Grid::calc_num_points_from_du(
+      w0, wmax, std::log(wratio), GridType::logarithmic);
+  m_wgridD = std::make_unique<Grid>(w0, wmax, wsteps, GridType::logarithmic);
+  std::cout << "Im(w) " << m_wgridD->gridParameters();
+  printf(". r=%.2f\n", m_wgridD->r[1] / m_wgridD->r[0]);
+  if (m_wX_stride != 1 && (m_ex_method == ExchangeMethod::w1 ||
+                           m_ex_method == ExchangeMethod::w1w2)) {
+    std::cout << "Exchange Im(w) uses stride: " << m_wX_stride << "\n";
+  }
+
+  // for (const auto &w : m_wgridD->r) {
+  //   std::cout << w << ", ";
+  // }
+  // std::cout << "\n";
+}
+
+//******************************************************************************
+const GMatrix &FeynmanSigma::get_Vx_kappa(int kappa) const {
+  const auto kappa_index = std::size_t(Angular::indexFromKappa(kappa));
+  assert(kappa_index < m_Vxk.size());
+  return m_Vxk[kappa_index];
+}
+
+const ComplexGMatrix &FeynmanSigma::get_qk(int k) const {
+  assert(std::size_t(k) < m_qhat.size());
+  return m_qhat[std::size_t(k)];
+}
+
+//******************************************************************************
+//******************************************************************************
+
+//******************************************************************************
+ComplexGMatrix FeynmanSigma::Green(int kappa, ComplexDouble en, States states,
+                                   GrMethod method) const {
+  if (states == States::core) {
+    return Green_core(kappa, en);
+  } else if (states == States::excited) {
+    return Green_ex(kappa, en, method);
+  }
+  return (method == GrMethod::Green) ? Green_hf(kappa, en)
+                                     : Green_hf_basis(kappa, en);
+}
+
+//******************************************************************************
+ComplexGMatrix FeynmanSigma::G_single(const DiracSpinor &ket,
+                                      const DiracSpinor &bra,
+                                      const ComplexDouble f) const {
+  ComplexGMatrix Gmat(m_subgrid_points, m_include_G);
+  const auto [x, iy] = f.unpack();
+
+  for (auto i = 0ul; i < m_subgrid_points; ++i) {
+    const auto si = ri_subToFull(i);
+    for (auto j = 0ul; j < m_subgrid_points; ++j) {
+      const auto sj = ri_subToFull(j);
+      Gmat.ff[i][j] =
+          ComplexDouble(x * ket.f[si] * bra.f[sj], iy * ket.f[si] * bra.f[sj])
+              .val;
+    } // j
+  }   // i
+
+  if (m_include_G) {
+    for (auto i = 0ul; i < m_subgrid_points; ++i) {
+      const auto si = ri_subToFull(i);
+      for (auto j = 0ul; j < m_subgrid_points; ++j) {
+        const auto sj = ri_subToFull(j);
+        Gmat.fg[i][j] =
+            ComplexDouble(x * ket.f[si] * bra.g[sj], iy * ket.f[si] * bra.g[sj])
+                .val;
+        Gmat.gf[i][j] =
+            ComplexDouble(x * ket.g[si] * bra.f[sj], iy * ket.g[si] * bra.f[sj])
+                .val;
+        Gmat.gg[i][j] =
+            ComplexDouble(x * ket.g[si] * bra.g[sj], iy * ket.g[si] * bra.g[sj])
+                .val;
+      } // j
+    }   // i
+  }
+
+  return Gmat;
+}
+
+//******************************************************************************
+ComplexGMatrix FeynmanSigma::Green_core(int kappa, ComplexDouble en) const {
+  [[maybe_unused]] auto sp = IO::Profile::safeProfiler(__func__, "complex");
+  // G_core = \sum_a |a><a|/(e_r + i*e_i-ea), for all a with a.k = k
+  ComplexGMatrix Gcore(m_subgrid_points, m_include_G);
+
+  // loop over HF core, not Sigma core (used in subtraction to get G^excited)
+  const auto &core = p_hf->get_core();
+  for (auto ia = 0ul; ia < core.size(); ++ia) {
+    const auto &a = core[ia];
+    if (a.k != kappa)
+      continue;
+    const auto inv_de = (en - ComplexDouble{a.en}).inverse();
+    Gcore += inv_de * m_Pa[ia]; // Pa = |a><a|
+  }
+  return Gcore;
+}
+
+//------------------------------------------------------------------------------
+ComplexGMatrix FeynmanSigma::Green_ex(int kappa, ComplexDouble en,
+                                      GrMethod method, const DiracSpinor *Fc_hp,
+                                      int k_hp) const {
+  ComplexGMatrix Gk(m_subgrid_points, m_include_G);
+
+  if (method == GrMethod::basis) {
+    Gk = Green_hf_basis(kappa, en, true);
+  } else {
+    // Subtract core states, by forceing Gk to be orthogonal to core:
+    // Gk -> Gk - \sum_a|a><a|G
+    Gk = Green_hf(kappa, en, Fc_hp, k_hp); // - Green_core(kappa, en);
+    makeGOrthogCore(&Gk, kappa);
+  }
+
+  return Gk;
+}
+
+//------------------------------------------------------------------------------
+void FeynmanSigma::makeGOrthogCore(ComplexGMatrix *Gk, int kappa) const {
+  // Force Gk to be orthogonal to the core states
+  const auto &core = p_hf->get_core();
+  const auto &drj = get_drj();
+  const auto Gk_old = *Gk;
+  for (auto ia = 0ul; ia < core.size(); ++ia) {
+    if (core[ia].k == kappa)
+      *Gk -= mult_elements(m_Pa[ia], drj) * Gk_old;
+  }
+}
+
+//------------------------------------------------------------------------------
+ComplexGMatrix FeynmanSigma::Green_hf_basis(int kappa, ComplexDouble en,
+                                            bool ex_only) const {
+  [[maybe_unused]] auto sp = IO::Profile::safeProfiler(__func__);
+  ComplexGMatrix Gc(m_subgrid_points, m_include_G);
+  // const auto &core = p_hf->get_core(); // ?????
+  const auto &core = m_holes; // p_hf->get_core(); // ?????
+  // XXX Should include all states, even below n_min_core?
+  // XXX BUT, total greens fn should be orthog!
+  // No matter, since we don't actually use this method for green.....
+  // (except for excited)
+  const auto &ex = m_excited;
+  for (const auto orbs : {&core, &ex}) {
+    if (ex_only && orbs == &core)
+      continue;
+    for (const auto &a : *orbs) {
+      if (a.k != kappa)
+        continue;
+
+      const auto inv_de = (en - ComplexDouble{a.en}).inverse();
+      Gc += G_single(a, a, inv_de);
+    }
+  }
+  return Gc;
+}
+
+//------------------------------------------------------------------------------
+ComplexGMatrix FeynmanSigma::Green_hf(int kappa, ComplexDouble en,
+                                      const DiracSpinor *Fc_hp,
+                                      int k_hp) const {
+  [[maybe_unused]] auto sp = IO::Profile::safeProfiler(__func__);
+
+  /*
+NOTE: k_hp is "dodgy" parameter.
+For including hole-particle interaction:
+the 'local' method works best for most k's, but the matrix method (with [1-P])
+works better for k=0 (and k>=5 ?)
+  */
+
+  // Solve DE (no exchange), regular at 0, infinity ("pinf")
+  DiracSpinor x0(0, kappa, p_gr);
+  DiracSpinor xI(0, kappa, p_gr);
+  const auto alpha = p_hf->get_alpha();
+  const auto &Hmag = p_hf->get_Hrad_mag(x0.l());
+
+  auto vl = p_hf->get_vlocal(x0.l());
+  if (Fc_hp != nullptr && k_hp != 0) {
+    // Include hole-particle interaction (simple):
+    // This way works better for k=1, but ruins k=0
+    auto y0cc = Coulomb::yk_ab(*Fc_hp, *Fc_hp, 0);
+    qip::compose(std::minus{}, &vl, y0cc);
+  }
+
+  DiracODE::regularAtOrigin(x0, en.re(), vl, Hmag, alpha);
+  DiracODE::regularAtInfinity(xI, en.re(), vl, Hmag, alpha);
+
+  // Evaluate Wronskian at ~65% of the way to pinf. Should be inependent of r
+  const auto pp = std::size_t(0.65 * double(xI.pinf));
+  // Not sure why -ve sign here... ??? But needed to agree w/ basis version;
+  const auto w = -1.0 * (xI.f[pp] * x0.g[pp] - x0.f[pp] * xI.g[pp]) / alpha;
+
+  // Get G0 (Green's function, without exchange):
+  const auto g0 = MakeGreensG0(x0, xI, w);
+  auto Vx = get_Vx_kappa(kappa);
+
+  if (Fc_hp != nullptr && k_hp == 0) {
+    // Include hole-particle interaction (w/ [1-P]V[1-P]):
+    // This way works better for k=0, but ruins k=1
+    Vx += calculate_Vhp(*Fc_hp);
+  }
+
+  const ComplexDouble one{1.0, 0.0}; // to convert real to complex
+
+  // Include exchange, and imaginary energy part:
+
+  if (en.im() == 0.0) {
+    // G = [1 - G0*Vx]^{-1} * G0 = -[G0*Vx-1]^{-1} * G0
+    // nb: much faster to invert _before_ make complex!
+    // (but, only if imag. part is zero)
+    return (-1 * one) * ((g0 * Vx).plusIdent(-1.0).invert() * g0);
+  }
+
+  // G0 := G0(re{e}) - no exchange, only real part
+  // G(e) = [1 + i*Im{e}*G0 - G0*Vx]^{-1} * G0
+  // Note: differential dr is included in Vx (via Q)
+  ComplexDouble iw{0.0, en.im()};
+  return ((iw * g0).mult_elements_by(*m_drj) - one * (g0 * Vx))
+             .plusIdent(1.0)
+             .invert() *
+         (one * g0);
+}
+
+//------------------------------------------------------------------------------
+ComplexGMatrix FeynmanSigma::GreenAtComplex(const ComplexGMatrix &Gr,
+                                            double om_imag) const {
+  [[maybe_unused]] auto sp = IO::Profile::safeProfiler(__func__);
+  // Given G(wr) and wi, returns G(wr+i*wi)
+  // G(w) =  G(re(w)+im(w)) ;  Gr = G(re(w)), G = G(w),   im(w) = wi
+  // G = Gr * [1 + i*wi*Gr]^-1 = Gr * iX
+  const ComplexDouble iw{0.0, om_imag};
+  return ((iw * Gr).mult_elements_by(*m_drj).plusIdent(1.0).invert()) * Gr;
+}
+
+//------------------------------------------------------------------------------
+GMatrix FeynmanSigma::MakeGreensG0(const DiracSpinor &x0, const DiracSpinor &xI,
+                                   const double w) const {
+  [[maybe_unused]] auto sp = IO::Profile::safeProfiler(__func__);
+  // Takes sub-grid into account; ket,bra are on full grid, G on sub-grid
+  // G(r1,r2) = x0(rmin)*xI(imax)/w
+  GMatrix g0I(m_subgrid_points, m_include_G);
+
+  const auto winv = 1.0 / w;
+
+  for (auto i = 0ul; i < m_subgrid_points; ++i) {
+    const auto si = ri_subToFull(i);
+    for (auto j = 0ul; j <= i; ++j) { // j <= i
+      const auto sj = ri_subToFull(j);
+      g0I.ff[i][j] = x0.f[sj] * xI.f[si] * winv;
+      // g0I is symmetric
+      g0I.ff[j][i] = g0I.ff[i][j];
+    } // j
+  }   // i
+
+  if (m_include_G) {
+    for (auto i = 0ul; i < m_subgrid_points; ++i) {
+      const auto si = ri_subToFull(i);
+      for (auto j = 0ul; j < m_subgrid_points; ++j) {
+        const auto sj = ri_subToFull(j);
+        const auto irmin = std::min(sj, si);
+        const auto irmax = std::max(sj, si);
+        g0I.fg[i][j] = x0.f[irmin] * xI.g[irmax] * winv;
+        // fg = gf?
+        g0I.gf[i][j] = x0.g[irmin] * xI.f[irmax] * winv;
+        g0I.gg[i][j] = x0.g[irmin] * xI.g[irmax] * winv;
+      } // j
+    }   // i
+  }
+
+  return g0I;
+}
+
+//******************************************************************************
+//******************************************************************************
+
+//******************************************************************************
+ComplexGMatrix FeynmanSigma::Polarisation_k(int k, ComplexDouble omega,
+                                            GrMethod method) const {
+  [[maybe_unused]] auto sp = IO::Profile::safeProfiler(__func__);
+  ComplexGMatrix pi_k(m_subgrid_points, m_include_G);
+
+  const auto Iunit = ComplexDouble{0.0, 1.0};
+  const auto &core = p_hf->get_core();
+  for (auto ia = 0ul; ia < core.size(); ++ia) {
+    const auto &a = core[ia];
+    if (a.n < m_min_core_n)
+      continue;
+
+    const auto &pa = m_Pa[ia]; // |a><a|
+    const auto ea_minus_w = ComplexDouble{a.en} - omega;
+    const auto ea_plus_w = ComplexDouble{a.en} + omega;
+
+    const auto *Fa_hp = m_holeParticle ? &a : nullptr;
+
+    for (int in = 0; in <= m_max_kappaindex; ++in) {
+      const auto kn = Angular::kappaFromIndex(in);
+      const auto ck_an = Angular::Ck_kk(k, a.k, kn);
+      if (ck_an == 0.0)
+        continue;
+      const double c_ang = ck_an * ck_an / double(2 * k + 1);
+
+      pi_k += c_ang * ((Green_ex(kn, ea_minus_w, method, Fa_hp, k) +
+                        Green_ex(kn, ea_plus_w, method, Fa_hp, k))
+                           .mult_elements_by(pa));
+    }
+  }
+  pi_k *= Iunit;
+  return pi_k;
+}
+
+//******************************************************************************
+ComplexGMatrix FeynmanSigma::X_PiQ(const ComplexGMatrix &pik,
+                                   const ComplexGMatrix &qk) const {
+  // Calculates [1-pi*q]^{-1} for single k (i.e., no sum over k inside)
+
+  const auto Iunit = ComplexDouble{0.0, 1.0};
+  ComplexGMatrix X_piq = +1.0 * Iunit * pik * qk;
+  // Extra factor of (-i) -- where from ??
+  X_piq.plusIdent(1.0).invert();
+  return X_piq;
+}
+
+//******************************************************************************
+std::vector<std::vector<ComplexGMatrix>>
+FeynmanSigma::make_pi_wk(int max_k, GrMethod pol_method, double omre,
+                         const Grid &wgrid) const {
+  [[maybe_unused]] auto sp = IO::Profile::safeProfiler(__func__);
+
+  const auto num_ks = std::size_t(max_k + 1);
+  std::vector<std::vector<ComplexGMatrix>> pi_wk(wgrid.num_points);
+
+#pragma omp parallel for
+  for (auto iw = 0ul; iw < wgrid.num_points; ++iw) {
+    const auto omega = ComplexDouble{omre, wgrid.r[iw]};
+    pi_wk[iw].reserve(num_ks);
+    for (auto k = 0ul; k < num_ks; ++k) {
+      pi_wk[iw].push_back(Polarisation_k(int(k), omega, pol_method));
+    }
+  }
+  return pi_wk;
+}
+
+//******************************************************************************
+std::vector<std::vector<ComplexGMatrix>>
+FeynmanSigma::form_QPQ_wk(int max_k, GrMethod pol_method, double omre,
+                          const Grid &wgrid) const {
+  [[maybe_unused]] auto sp = IO::Profile::safeProfiler(__func__);
+  // Returns QPQ, function of w and k
+
+  std::vector<std::vector<ComplexGMatrix>> qpq(wgrid.num_points);
+  std::cout << "Forming QPQ(w,k) matrix.." << std::flush;
+
+  const auto pi_wk = make_pi_wk(max_k, pol_method, omre, wgrid);
+  std::cout << "." << std::flush;
+
+  std::cout << "." << std::flush;
+
+  const auto num_ks = std::size_t(max_k + 1);
+#pragma omp parallel for
+  for (auto iw = 0ul; iw < wgrid.num_points; ++iw) {
+    qpq[iw].reserve(num_ks);
+    for (auto k = 0ul; k < num_ks; ++k) {
+      // q*p*q => q*X*p*q, x = [1-Pi*Q]^(-1)
+      const auto &qk = get_qk(int(k));
+      const auto &pi = pi_wk[iw][k];
+      if (m_screen_Coulomb) {
+        // This way: works!
+        const auto X = X_PiQ(pi, qk);
+        qpq[iw].emplace_back(qk * X * pi * qk);
+      } else {
+        qpq[iw].emplace_back(qk * pi * qk);
+      }
+    }
+  }
+  std::cout << "..done\n";
+  return qpq;
+}
+
+//******************************************************************************
+std::vector<std::vector<ComplexGMatrix>>
+FeynmanSigma::form_Greens_kapw(int max_kappa_index, GrMethod method,
+                               double en_re, const Grid &wgrid) const {
+  // G(en_re+iw) for each kappa, w
+  // nb: en_re = en_v + omre
+
+  const auto num_kappas = std::size_t(max_kappa_index + 1);
+  std::vector<std::vector<ComplexGMatrix>> gs(num_kappas);
+#pragma omp parallel for
+  for (auto ik = 0ul; ik < num_kappas; ++ik) {
+    const auto kappa = Angular::kappaFromIndex(int(ik));
+    gs[ik].reserve(wgrid.num_points);
+    for (auto iw = 0ul; iw < wgrid.num_points; iw++) {
+      ComplexDouble evpw{en_re, wgrid.r[iw]};
+      gs[ik].push_back(Green(kappa, evpw, States::both, method));
+    }
+  }
+  return gs;
+}
+
+//******************************************************************************
+//******************************************************************************
+
+//******************************************************************************
+GMatrix FeynmanSigma::FeynmanDirect(int kv, double env, int in_k) const {
+  [[maybe_unused]] auto sp = IO::Profile::safeProfiler(__func__);
+
+  /* TEMPORARY: in_k ionly for testing; useful for comparing to Dzuba
+   * though..*/
+
+  GMatrix Sigma(m_subgrid_points, m_include_G);
+
+  const ComplexDouble I{0.0, 1.0};
+
+  // // Set up imaginary frequency grid:
+  const double omre = m_omre;
+  const auto &wgrid = *m_wgridD;
+  const auto max_k = std::min(m_maxk, m_k_cut);
+
+  // Store gAs in advance
+  const auto num_kappas = std::size_t(m_max_kappaindex + 1);
+  const auto gBs =
+      form_Greens_kapw(m_max_kappaindex, m_Green_method, env + omre, wgrid);
+
+  // If Im(w) grid is -ve, we integrate "wrong" way around contour; extra -ve
+  const auto sw = wgrid.r[0] > 0.0 ? 1.0 : -1.0;
+
+#pragma omp parallel for
+  for (auto iw = 0ul; iw < wgrid.num_points; iw++) { // for omega integral
+    // I, since dw is on imag. grid; 2 from symmetric +/- w
+    // const auto dw = I * (2.0 * sw * wgrid.drdu[iw] * wgrid.du / (2 *
+    // M_PI));
+    const auto dw = I * wgrid.drdu[iw];
+
+    for (auto k = 0ul; int(k) <= max_k; k++) {
+
+      // For testing only:
+      if (in_k >= 0 && in_k != int(k))
+        continue;
+
+      const auto qpq_dw = dw * m_qpq_wk[iw][k];
+
+      for (auto iB = 0ul; iB < num_kappas; ++iB) {
+        const auto kB = Angular::kappaFromIndex(int(iB));
+        const auto ck_vB = Angular::Ck_kk(int(k), kv, kB);
+        if (ck_vB == 0.0)
+          continue;
+
+        const auto c_ang = ck_vB * ck_vB / double(Angular::twoj_k(kv) + 1);
+        const auto C_gB_QPQ_dw =
+            c_ang * (mult_elements(gBs[iB][iw], qpq_dw)).get_real();
+
+#pragma omp critical(sum_sigma_d)
+        { Sigma += C_gB_QPQ_dw; }
+
+      } // k
+    }   // omega
+  }     // beta
+
+  // Extra 2 from symmetric + / -w
+  Sigma *= (2.0 * sw * wgrid.du / (2 * M_PI));
+
+  // devide through by dri, drj [these included in q's, but want
+  // differential operator for sigma] or.. include one of these in
+  // definition of opertion S|v> ?
+  for (auto i = 0ul; i < m_subgrid_points; ++i) {
+    const auto dri = dr_subToFull(i);
+    for (auto j = 0ul; j < m_subgrid_points; ++j) {
+      const auto drj = dr_subToFull(j);
+      Sigma.ff[i][j] /= (dri * drj);
+      if (m_include_G) {
+        Sigma.fg[i][j] /= (dri * drj);
+        Sigma.gf[i][j] /= (dri * drj);
+        Sigma.gg[i][j] /= (dri * drj);
+      }
+    }
+  }
+
+  return Sigma;
+} // namespace MBPT
+
+//******************************************************************************
+GMatrix FeynmanSigma::FeynmanEx_w1w2(int kv, double en_r) const {
+  [[maybe_unused]] auto sp = IO::Profile::safeProfiler(__func__);
+
+  // Note: Takes really long time, and doesn't work! XXX
+
+  GMatrix Sx(m_subgrid_points, m_include_G);
+
+  // Set up imaginary frequency grid:
+  const double omre = m_omre;
+  const auto &wgrid = *m_wgridD;
+  const ComplexDouble I{0.0, 1.0};
+  const ComplexDouble en{en_r, 0.0};
+  const auto tjvp1 = Angular::twoj_k(kv) + 1;
+
+  const auto max_k = std::min(m_maxk, m_k_cut);
+
+  // If Im(w) grid is -ve, we integrate "wrong" way around contour; extra -ve
+  const auto sw = wgrid.r[0] > 0.0 ? 1.0 : -1.0;
+
+  std::cout << std::endl;
+
+  const auto num_kappas = std::size_t(m_max_kappaindex + 1);
+
+  // const std::size_t num_para_threads =
+  //     use_omp ? num_kappas * num_kappas / 4 : 1;
+  const std::size_t num_para_threads =
+      use_omp ? std::min(num_kappas * num_kappas,
+                         std::size_t(4 * omp_get_max_threads()))
+              : 1;
+
+  // Store parts of Sx seperately, for more efficient parallelisation
+  std::vector<GMatrix> Sxs(num_para_threads, {m_subgrid_points, m_include_G});
+
+  const auto wmax = 40.0;
+
+#pragma omp parallel for num_threads(num_para_threads) collapse(2)
+  for (auto iA = 0ul; iA < num_kappas; ++iA) {   // alpha
+    for (auto iB = 0ul; iB < num_kappas; ++iB) { // beta
+
+      const auto tid = std::size_t(omp_get_thread_num());
+      auto &Sc_i = Sxs[tid];
+
+      for (auto iG = 0ul; iG < num_kappas; ++iG) { // gamma
+        const auto [kA, kB, kG] = qip::apply_to(
+            Angular::kappaFromIndex, std::array{int(iA), int(iB), int(iG)});
+
+        // The part where the imaginary part of w1 and w2 have same sign is
+        // symmetric, and the part where they have opposite sign is also
+        // symmetric Therefore, calculate 2*[X(w1,w2)+X(w1,-w2)].
+        // w2 here refers just to imaginary part! real part is still + 2 is
+        // included below
+        for (auto iw1 = 0ul; iw1 < wgrid.num_points; iw1 += m_wX_stride) {
+          const auto dw1 = wgrid.drdu[iw1];
+          const ComplexDouble evpw1{en_r + omre, wgrid.r[iw1]};
+
+          if (std::abs(wgrid.r[iw1]) > wmax)
+            continue;
+
+          const auto &gA = Green(kA, evpw1, States::both, m_Green_method);
+
+          for (auto iw2 = 0ul; iw2 < wgrid.num_points; iw2 += m_wX_stride) {
+            const auto dw2 = wgrid.drdu[iw2]; //-ve for -Im(w)
+            const ComplexDouble ev_p_w2{en_r + omre, +wgrid.r[iw2]};
+            const ComplexDouble ev_m_w2{en_r + omre, -wgrid.r[iw2]};
+
+            if (std::abs(wgrid.r[iw2]) > wmax)
+              continue;
+
+            // This seems to be a very expensive random number generator...
+
+            // note: sumkl_gqgqg is the slow part: generateing Green's
+            // function here is very ineficient, but doesn't actually take any
+            // longer
+            // if (std::abs((evpw1 + ev_p_w2).cim()) <= 1.5 * wmax)
+            {
+              // (w1 + w2) case:
+              const auto &gB_p =
+                  Green(kB, evpw1 + ev_p_w2, States::both, m_Green_method);
+              const auto &gG_p =
+                  Green(kG, ev_p_w2, States::both, m_Green_method);
+              const auto gqgqg_p =
+                  sumkl_gqgqg(gA, gB_p, gG_p, kv, kA, kB, kG, max_k);
+              Sc_i += (dw1 * dw2) * (gqgqg_p);
+            }
+
+            // nb: I thought these should be Sc_i -= ...
+            // because we have (i*i)=-1 from dw1*dw2, and sumkl_gqgqg is real
+            // But, I included an extra i inside sumkl_gqgqg instead (i.e.,
+            // assume only get 1 i)?
+            // Still, factor of 10 too big!?
+            // if (std::abs((evpw1 + ev_m_w2).cim()) <= 1.5 * wmax)
+            {
+              // (w1 - w2) case:
+              const auto &gB_m =
+                  Green(kB, evpw1 + ev_m_w2, States::both, m_Green_method);
+              const auto &gG_m =
+                  Green(kG, ev_m_w2, States::both, m_Green_method);
+
+              const auto gqgqg_m =
+                  sumkl_gqgqg(gA, gB_m, gG_m, kv, kA, kB, kG, max_k);
+              // -ve for 'm', since we go wrong direction around w2 contour??
+              Sc_i += (dw1 * (-dw2)) * (gqgqg_m);
+            }
+
+            // im(gqgqg_m) is small, but real part is v. large
+            // im(gqgqg_p) is roughly ok, re(gqgqg_p) is large
+            // Note: sumkl_gqgqg already returns only real part.
+
+          } // w2
+        }   // w1
+      }     // gamma
+    }       // beta
+  }         // alpha
+
+  for (const auto &Sc_i : Sxs) {
+    Sx += Sc_i;
+  }
+
+  // sw?
+  const double dw_const = sw * double(m_wX_stride) * wgrid.du / (2.0 * M_PI);
+  Sx *= 2.0 * (dw_const * dw_const / tjvp1);
+
+  // devide through by dri, drj [these included in q's, but want
+  // differential operator for sigma] or.. include one of these in
+  // definition of opertion S|v> ?
+  for (auto i = 0ul; i < m_subgrid_points; ++i) {
+    const auto dri = dr_subToFull(i);
+    for (auto j = 0ul; j < m_subgrid_points; ++j) {
+      const auto drj = dr_subToFull(j);
+      Sx.ff[i][j] /= (dri * drj);
+      // no g?
+    }
+  }
+
+  return Sx;
+}
+
+//******************************************************************************
+GMatrix FeynmanSigma::FeynmanEx_1(int kv, double env) const {
+  [[maybe_unused]] auto sp = IO::Profile::safeProfiler(__func__);
+
+  GMatrix Sx1(m_subgrid_points, m_include_G);
+
+  // Set up imaginary frequency grid:
+  const double omre = m_omre; // does seem to depend on this..
+  const auto &wgrid = *m_wgridD;
+  const auto &core = p_hf->get_core();
+  const auto tjvp1 = Angular::twoj_k(kv) + 1;
+
+  // If Im(w) grid is -ve, we integrate "wrong" way around contour; extra -ve
+  const auto sw = wgrid.r[0] > 0.0 ? 1.0 : -1.0;
+
+  // Store gAs in advance, since these depend only on w and kA, not a, kB or k
+  const auto num_kappas = std::size_t(m_max_kappaindex + 1);
+  const auto gAs =
+      form_Greens_kapw(m_max_kappaindex, m_Green_method, env + omre, wgrid);
+
+  // // const std::size_t num_para_threads = 12;
+  // const std::size_t num_para_threads =
+  //     use_omp ? num_kappas * wgrid.num_points / m_wX_stride / 4 : 1;
+  const std::size_t num_para_threads =
+      use_omp ? std::min(num_kappas * wgrid.num_points / m_wX_stride,
+                         std::size_t(4 * omp_get_max_threads()))
+              : 1;
+
+  std::vector<GMatrix> Sx_k(num_para_threads, {m_subgrid_points, m_include_G});
+
+  const auto wmax = 100.0; // XXX Temp?
+
+// #pragma omp parallel for collapse(2)
+#pragma omp parallel for num_threads(num_para_threads) collapse(2)
+  for (auto iB = 0ul; iB < num_kappas; ++iB) {
+    for (auto iw = 0ul; iw < wgrid.num_points; iw += m_wX_stride) {
+      const auto kB = Angular::kappaFromIndex(int(iB));
+
+      if (std::abs(wgrid.r[iw]) > wmax)
+        continue;
+
+      const auto tid = std::size_t(omp_get_thread_num());
+
+      auto omim = wgrid.r[iw]; // XXX Symmetric?? Or Not??
+      const auto omega = ComplexDouble{omre, omim};
+      const auto dw1 = wgrid.drdu[iw]; // rest in 'factor'
+
+      const auto *const qpqw_k = m_screen_Coulomb ? &m_qpq_wk[iw] : nullptr;
+
+      for (auto ia = 0ul; ia < core.size(); ++ia) {
+        const auto &Fa = core[ia];
+        if (Fa.n < m_min_core_n)
+          continue;
+        const auto &pa = m_Pa[ia];
+        const auto ea = ComplexDouble{Fa.en, 0.0};
+
+        // hp here too?
+        const auto gxBm = Green_ex(kB, ea - omega, m_Green_method);
+        const auto gxBp = Green_ex(kB, ea + omega, m_Green_method);
+
+        for (auto iA = 0ul; iA < num_kappas; ++iA) {
+          const auto kA = Angular::kappaFromIndex(int(iA));
+
+          const auto &gA = gAs[iA][iw];
+
+          const auto gqpg =
+              sumkl_GQPGQ(gA, gxBm, gxBp, pa, kv, kA, kB, Fa.k, qpqw_k);
+
+          Sx_k[tid] += dw1 * gqpg;
+
+        } // alpha
+      }   // a
+    }
+  }
+
+  Sx1 = std::accumulate(Sx_k.cbegin(), Sx_k.cend(), Sx1);
+
+  const auto factor =
+      -2.0 * sw * double(m_wX_stride) * wgrid.du / (2.0 * M_PI) / tjvp1;
+  Sx1 *= factor;
+
+  // devide through by dri, drj [these included in q's, but want
+  // differential operator for sigma] or.. include one of these in
+  // definition of opertion S|v> ?
+  for (auto i = 0ul; i < m_subgrid_points; ++i) {
+    const auto dri = dr_subToFull(i);
+    for (auto j = 0ul; j < m_subgrid_points; ++j) {
+      const auto drj = dr_subToFull(j);
+      Sx1.ff[i][j] /= (dri * drj);
+      // No g
+    }
+  }
+
+  return Sx1;
+}
+
+//******************************************************************************
+//******************************************************************************
+
+//******************************************************************************
+GMatrix FeynmanSigma::sumkl_gqgqg(const ComplexGMatrix &gA,
+                                  const ComplexGMatrix &gB,
+                                  const ComplexGMatrix &gG, int kv, int kA,
+                                  int kB, int kG, int kmax) const {
+  [[maybe_unused]] auto sp = IO::Profile::safeProfiler(__func__);
+  // EXCHANGE part, used in w1w2 version
+
+  auto gqgqg = GMatrix(m_subgrid_points, m_include_G);
+
+  for (int k = 0; k <= kmax; k++) { // k (k1)
+    const auto &qk = get_qk(k);
+
+    for (int l = 0; l <= kmax; l++) { // l (k2)
+      const auto &ql = get_qk(l);
+
+      // tensor_5_product adds the real part of below to result
+      // Sum_ij [ factor * a1j * bij * cj2 * (d_1i * e_i2) ]
+      const auto Lkl = Lkl_abcd(k, l, kv, kB, kA, kG);
+      if (Lkl != 0.0) {
+        const auto s = Angular::neg1pow(k + l);
+        // const auto sLkl = ComplexDouble{s * Lkl, 0.0};
+        // // XXX extra factor of i ??: - pretty sure this is wrong
+        const auto sLkl = ComplexDouble{0.0, s * Lkl};
+        tensor_5_product(&gqgqg, sLkl, qk, gB, gG, gA, ql);
+      }
+    } // l
+  }   // k
+
+  return gqgqg;
+}
+
+//******************************************************************************
+GMatrix FeynmanSigma::sumkl_GQPGQ(
+    const ComplexGMatrix &gA, const ComplexGMatrix &gxBm,
+    const ComplexGMatrix &gxBp, const ComplexGMatrix &pa, int kv, int kA,
+    int kB, int ka, const std::vector<ComplexGMatrix> *const qpqw_k) const {
+  [[maybe_unused]] auto sp = IO::Profile::safeProfiler(__func__);
+  // EXCHANGE part, used in w1 version
+  // (w2 was integrated over analytically)
+
+  GMatrix sum_GQPG{m_subgrid_points, m_include_G};
+  const ComplexDouble I{0.0, 1.0}; // to convert real to complex
+
+  const auto kmax = std::min(m_maxk, m_k_cut);
+
+  for (auto k = 0; k <= kmax; ++k) {
+    // qk -> qk - 2i * QPxQ
+    const auto &tqk = get_qk(k);
+    // Screen q^k(w1) {not checked}
+    const auto qk =
+        qpqw_k != nullptr ? tqk - 2.0 * I * (*qpqw_k)[std::size_t(k)] : tqk;
+
+    for (auto l = 0; l <= kmax; ++l) {
+      const auto &ql = get_qk(l);
+
+      const auto s0 = Angular::neg1pow(k + l);
+
+      const auto L1 = Lkl_abcd(k, l, kv, kB, kA, ka);
+      const auto L2 = Lkl_abcd(k, l, kv, ka, kA, kB);
+
+      const auto ic1 = ComplexDouble(s0 * L1, 0.0);
+      const auto ic2 = ComplexDouble(s0 * L2, 0.0);
+
+      // tensor_5_product adds the real part of below to result
+      // Sum_ij [ factor * a1j * bij * cj2 * (d_1i * e_i2) ]
+
+      if (L1 != 0.0)
+        tensor_5_product(&sum_GQPG, ic1, qk, gxBp, pa, gA, ql);
+
+      if (L2 != 0.0)
+        tensor_5_product(&sum_GQPG, ic2, qk, pa, gxBm, gA, ql);
+
+    } // l
+  }   // k
+
+  return sum_GQPG;
+}
+
+//******************************************************************************
+void FeynmanSigma::tensor_5_product(
+    GMatrix *result, const ComplexDouble &factor, const ComplexGMatrix &a,
+    const ComplexGMatrix &b, const ComplexGMatrix &c, const ComplexGMatrix &d,
+    const ComplexGMatrix &e) const {
+  // Adds real part of below to result
+  // Sum_ij [ factor * a1j * bij * cj2 * (d_1i * e_i2) ]
+  const auto size = result->size;
+
+  // The a*c part depends only on j (not i).
+  // Doing this mult early saves factor of 'size' complex multiplications
+  // Leads to a >2x speed-up!
+  std::vector<ComplexDouble> ac(size); // see below
+
+  for (auto r1 = 0ul; r1 < size; ++r1) {
+    for (auto r2 = 0ul; r2 < size; ++r2) {
+
+      for (auto j = 0ul; j < size; ++j) {
+        // early a*c mult
+        // Note: a and c are actually real (only half the time..)
+        ac[j] = ComplexDouble(a.ff[r1][j]) * c.ff[j][r2];
+      }
+      ComplexDouble sum_ij{0.0, 0.0};
+      for (auto i = 0ul; i < size; ++i) {
+        ComplexDouble sum_j{0.0, 0.0};
+        for (auto j = 0ul; j < size; ++j) {
+          sum_j += ac[j] * b.ff[i][j];
+        }
+        sum_ij += sum_j * d.ff[r1][i] * e.ff[i][r2];
+      }
+      result->ff[r1][r2] += (factor * sum_ij).cre();
+
+    } // r2
+  }   // r1
+}
+
+//******************************************************************************
+double FeynmanSigma::Lkl_abcd(int k, int l, int ka, int kb, int kc,
+                              int kd) const {
+
+  const auto &Ck = m_yeh.Ck();
+
+  const auto Ckac = Ck(k, ka, kc);
+  const auto Ckbd = Ck(k, kb, kd);
+  const auto Clad = Ck(l, ka, kd);
+  const auto Clbc = Ck(l, kb, kc);
+  if (Ckac == 0.0 || Ckbd == 0.0 || Clad == 0.0 || Clbc == 0.0)
+    return 0.0;
+
+  const auto tja = Angular::twoj_k(ka);
+  const auto tjb = Angular::twoj_k(kb);
+  const auto tjc = Angular::twoj_k(kc);
+  const auto tjd = Angular::twoj_k(kd);
+  return m_6j(tja, tjc, tjb, tjd, k, l) * (Ckac * Ckbd * Clad * Clbc);
+}
+
+//******************************************************************************
+GMatrix FeynmanSigma::Exchange_Goldstone(const int kappa,
+                                         const double en) const {
+  [[maybe_unused]] auto sp = IO::Profile::safeProfiler(__func__);
+
+  // XXX Update Goldstone to work the same way as this one.
+  // And, make me able to call it!!
+
+  // Two second-order exchange diagrams:
+  // Diagram (b) (exchange):
+  // |Q^k_amn><P^k_amn| / de_amn / [k][j]
+  // Diagram (d) (exchange):
+  // |Q^k_nba><P^k_nba| / de_nba / [k][j]
+  // where:
+  // All indeces are summed over,
+  // a & b are core states, n & m are virtual excited states,
+  // k is multipolarity [Coloulmb expansion]
+  // de_xyz = e_v + e_x - e_y - e_z
+
+  GMatrix SxG(m_subgrid_points, m_include_G);
+
+  const auto &Ck = m_yeh.Ck();
+
+  std::vector<GMatrix> Gxs(m_holes.size(), {m_subgrid_points, m_include_G});
+#pragma omp parallel for
+  for (auto ia = 0ul; ia < m_holes.size(); ia++) {
+    const auto &a = m_holes[ia];
+    auto &Ga_x = Gxs[ia];
+    auto Qkv = DiracSpinor(0, kappa, p_gr); // re-use to reduce alloc'ns
+    auto Pkv = DiracSpinor(0, kappa, p_gr); // re-use to reduce alloc'ns
+    for (const auto &n : m_excited) {
+      const auto [kmin_nb, kmax_nb] = m_yeh.k_minmax(n, a);
+      for (int k = kmin_nb; k <= kmax_nb; ++k) {
+        if (Ck(k, a.k, n.k) == 0)
+          continue;
+        const auto f_kkjj = (2 * k + 1) * (Angular::twoj_k(kappa) + 1);
+        const auto &yknb = m_yeh(k, n, a);
+
+        // Effective screening parameter:
+        const auto fk = get_fk(k);
+
+        // Diagrams (b) [exchange]
+        for (const auto &m : m_excited) {
+          if (Ck(k, kappa, m.k) == 0)
+            continue;
+          Coulomb::Qkv_bcd(&Qkv, a, m, n, k, yknb, Ck);
+          // Pkv_bcd_2 allows different screening factor for each 'k2' in
+          // exch.
+          Coulomb::Pkv_bcd_2(&Pkv, a, m, n, k, m_yeh(m, a), Ck, m_6j, m_fk);
+          const auto dele = en + a.en - m.en - n.en;
+          const auto factor = fk / (f_kkjj * dele);
+          addto_G(&Ga_x, Qkv, Pkv, factor);
+        } // m
+
+        // Diagrams (d) [exchange]
+        for (const auto &b : m_holes) {
+          if (Ck(k, kappa, b.k) == 0)
+            continue;
+          Coulomb::Qkv_bcd(&Qkv, n, b, a, k, yknb, Ck);
+          Coulomb::Pkv_bcd_2(&Pkv, n, b, a, k, m_yeh(n, b), Ck, m_6j, m_fk);
+          const auto dele = en + n.en - b.en - a.en;
+          const auto factor = fk / (f_kkjj * dele); // XXX
+          addto_G(&Ga_x, Qkv, Pkv, factor);
+        } // b
+
+      } // k
+    }   // n
+  }     // a
+
+  for (const auto &Gx : Gxs)
+    SxG += Gx;
+
+  return SxG;
+}
+
+} // namespace MBPT