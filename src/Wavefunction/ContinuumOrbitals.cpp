#include "Wavefunction/ContinuumOrbitals.hpp"
#include "Coulomb/CoulombIntegrals.hpp"
#include "DiracODE/DiracODE.hpp"
#include "HF/HartreeFock.hpp"
#include "Maths/Grid.hpp"
#include "Physics/AtomData.hpp"
#include "Physics/PhysConst_constants.hpp"
#include "Wavefunction/DiracSpinor.hpp"
#include "Wavefunction/Wavefunction.hpp"
#include "qip/Vector.hpp"
#include <algorithm>
#include <cmath>
#include <functional>
#include <string>
#include <vector>

//==============================================================================
ContinuumOrbitals::ContinuumOrbitals(const Wavefunction &wf, int izion)
    : rgrid(wf.grid_sptr()), p_hf(wf.vHF()), Zion(izion), alpha(wf.alpha()) {}

ContinuumOrbitals::ContinuumOrbitals(const HF::HartreeFock *hf, int izion)
    : rgrid(hf->grid_sptr()), p_hf(hf), Zion(izion), alpha(hf->alpha()) {}

//==============================================================================
double ContinuumOrbitals::check_orthog(bool print) const {
  double worst = 0.0;
  if (p_hf == nullptr)
    return worst;
  for (const auto &Fc : orbitals) {
    for (const auto &Fn : p_hf->core()) {
      if (Fn.kappa() != Fc.kappa())
        continue;
      const auto eps = Fc * Fn;
      if (std::abs(eps) > std::abs(worst))
        worst = eps;
      if (print) {
        std::cout << "<" << Fc.shortSymbol() << "|" << Fn.shortSymbol()
                  << "> = ";
        printf("%.1e\n", eps);
      }
    }
  }
  return worst;
}

//==============================================================================
int ContinuumOrbitals::solveContinuumHF(double ec, int max_l,
                                        bool force_rescale, bool subtract_self,
                                        bool force_orthog,
                                        const DiracSpinor *p_psi)
// Overloaded, assumes min_l=0
{
  return solveContinuumHF(ec, 0, max_l, force_rescale, subtract_self,
                          force_orthog, p_psi);
}

//==============================================================================
int ContinuumOrbitals::solveContinuumHF(double ec, int min_l, int max_l,
                                        bool force_rescale, bool subtract_self,
                                        bool force_orthog,
                                        const DiracSpinor *p_psi)
// Solved the Dirac equation for local potential for positive energy (no mc2)
// continuum (un-bound) states [partial waves].
//  * Goes well past num_points, looks for asymptotic region, where wf is
//  sinosoidal
//  * Uses fit to known exact H-like for normalisation.
{
<<<<<<< HEAD
  std::cout << "Solving Dirac equation with core state " << p_psi->shortSymbol()
            << std::endl;
=======

  // include Hartree here? Probably shouldn't, since we do "core Hartree"
  const auto self_consistant = (p_hf->method() == HF::Method::HartreeFock ||
                                p_hf->method() == HF::Method::ApproxHF);
  // || p_hf->method() == HF::Method::Hartree);

  // If Fi given, subtract self-interactions + orthogonalise wrt Fi
  const bool subtract_self_int = Fi != nullptr;
  const bool orthog_Fi = Fi != nullptr;
  // If Fi _not_ given, instead re-scale V(r) so ~ -Zion/r at large r
  const bool force_rescale = Fi == nullptr;

  const bool orthog_core = true;
>>>>>>> 56577a0d

  // Find 'inital guess' for asymptotic region:
  const double lam = 1.0e6;
  const double r_asym =
      (Zion + std::sqrt(4.0 * lam * ec + std::pow(Zion, 2))) / (2.0 * ec);

  // Check if 'h' is small enough for oscillating region:
  const double h_target = (M_PI / 15.0) / std::sqrt(2.0 * ec);
  const auto h = rgrid->du();
  if (h > h_target) {
    std::cout << "WARNING 61 CntOrb: Grid not dense enough for ec=" << ec
              << " (du=" << h << ", need du<" << h_target << ")\n";
    if (h > 2.0 * h_target) {
      std::cout << "FAILURE 64 CntOrb: Grid not dense enough for ec=" << ec
                << " (du=" << h << ", need du<" << h_target << ")\n";
      return 1;
    }
  }

  // nb: Don't need to extend grid each time... but want thread-safe
  auto cgrid = *rgrid;
  cgrid.extend_to(1.1 * r_asym);

<<<<<<< HEAD
  auto vc = v_local;

  // Highest core state (later: use the state being ionised)
  // const auto &Fa = p_hf->get_core().back();

  // Subtracting single electron contribution from direct potential
  if ((p_psi != nullptr) && (subtract_self)) {
    // if (subtract_self) {
    std::vector<double> vd_single = Coulomb::yk_ab(*p_psi, *p_psi, 0);
    // v_local = qip::add(v_local, qip::scale(vd_single, -1.0));
    vc = qip::compose(std::minus{}, vc, vd_single);
    std::cout << "Subtracting self-interaction..." << std::endl;
=======
  using namespace qip::overloads;
  auto vc = p_hf->vlocal();
  if (Fi && subtract_self_int && self_consistant) {
    // Subtract off the self-interaction direct part
    const auto vdir_sub = Coulomb::yk_ab(*Fi, *Fi, 0);
    vc -= vdir_sub;
>>>>>>> 56577a0d
  }

  // "Z_ion" - "actual"
  const auto Z_eff =
      std::max(double(Zion), std::abs(vc.back() * rgrid->r().back()));

  // Extend local (Vnuc+Vdir) potential to new grid
  vc.reserve(cgrid.num_points());
  for (auto i = rgrid->num_points(); i < cgrid.num_points(); i++) {
    vc.push_back(-Z_eff / cgrid.r(i));
  }

  // Re-scale large-r part of local potential, so goes like -1/r large r
  // Note: doesn't inclue exchange..
  // This also kills orthogonality for HF...
  if (force_rescale && self_consistant) {
    // nb: this agrees best with Dzuba, but bad for orthog
    for (std::size_t i = 0; i < cgrid.num_points(); ++i) {
      if (vc[i] > -Zion / cgrid.r(i)) {
        vc[i] = -Zion / cgrid.r(i);
      }
    }
  }

  // Technically, eveything above this needs to happen only once...
  // However, the below code takes ~10x longer than this, so doesn't matter much
  //==============================*

  // loop through each kappa state
  for (int k_i = 0; true; ++k_i) {
    const auto kappa = Angular::kappaFromIndex(k_i);
    const auto l = Angular::l_k(kappa);
    if (l < min_l)
      continue;
    if (l > max_l)
      break;

    auto &Fc = orbitals.emplace_back(0, kappa, rgrid);
    Fc.en() = ec;
    // solve initial, without exchange term
    DiracODE::solveContinuum(Fc, ec, vc, cgrid, r_asym, alpha);

    // Include exchange (Hartree Fock)
    const int max_its = 50;
    const double conv_target = 1.0e-6;
    if (p_hf != nullptr && !p_hf->excludeExchangeQ()) {
      for (int it = 0; it <= max_its; ++it) {
        const auto vx0 = HF::vex_approx(Fc, p_hf->core());
        const auto vl = qip::add(vc, vx0);

        // Copy old solution (needed by DiracODE)
        const auto Fc0 = Fc;
        if (p_hf->method() == HF::Method::HartreeFock) {
          auto VxFc = HF::vexFa(Fc, p_hf->core()) - vx0 * Fc;
          // Extend onto larger grid
          VxFc.f().resize(vc.size());
          VxFc.g().resize(vc.size());
          DiracODE::solveContinuum(Fc, ec, vl, cgrid, r_asym, alpha, &VxFc,
                                   &Fc0);
        } else { // HF::Method::ApproxHF)
          DiracODE::solveContinuum(Fc, ec, vl, cgrid, r_asym, alpha);
        }
        // check convergance:
        const auto eps = ((Fc0 - Fc) * (Fc0 - Fc)) / (Fc * Fc);
        if (eps < conv_target || it == max_its) {
          break;
        }
        // Damp the orbital
        Fc = 0.5 * (Fc + Fc0);
      } // it
    }   // if HF

    // Forcing orthogonality between continuum states and current core state
    const auto &psi = *p_psi;
    if ((p_psi != nullptr) && (force_orthog)) {
      if (psi.kappa() == Fc.kappa()) {
        std::cout << "Before forcing orthog: <" << Fc.shortSymbol() << "|"
                  << psi.shortSymbol() << "> = ";
        printf("%.1e\n", Fc * psi);

        Fc -= (psi * Fc) * psi;

        std::cout << "After: <" << Fc.shortSymbol() << "|" << psi.shortSymbol()
                  << "> = ";
        printf("%.1e\n", Fc * psi);
        std::cout << std::endl;
      } // if kappa
    }   // if orthog & psi

    // Forcing orthogonality between continuum and core states
    // if (force_orthog) {
    //   for (const auto &Fn : p_hf->get_core()) {
    //     if (Fc.k == Fn.k) {
    //       std::cout << "Before forcing orthog: <" << Fc.shortSymbol() << "|"
    //                 << Fn.shortSymbol() << "> = ";
    //       printf("%.1e\n", Fc * Fn);
    //       Fc -= (Fn * Fc) * Fn;
    //       std::cout << "After: <" << Fc.shortSymbol() << "|" <<
    //       Fn.shortSymbol()
    //                 << "> = ";
    //       printf("%.1e\n", Fc * Fn);
    //       std::cout << std::endl;
    //     } // if
    //   }   // loop through core
    // }     // if
    // func already exists for this in Wavefunction.cpp
    // const auto &Fn = p_hf->get_core();
    // Wavefunction::orthogonaliseWrt(Fc, Fn);

  } // kappa

  return 0;
}

//******************************************************************************
int ContinuumOrbitals::solveContinuumZeff(double ec, int min_l, int max_l,
                                          double e_core, double n_core,
                                          bool force_orthog,
                                          const DiracSpinor *p_psi)
// Solves Dirac equation for H-like potential (Zeff model)
// Same Zeff as used by DarkARC (eqn B35 of arxiv:1912.08204):
// Zeff = sqrt{I_{njl} eV / 13.6 eV} * n
// au: Zeff = sqrt{2 * I_{njl}} * n
{

  // Find 'inital guess' for asymptotic region:
  const double lam = 1.0e6;
  const double r_asym =
      (Zion + std::sqrt(4.0 * lam * ec + std::pow(Zion, 2))) / (2.0 * ec);

  // Check if 'h' is small enough for oscillating region:
  const double h_target = (M_PI / 15) / std::sqrt(2.0 * ec);
  const auto h = rgrid->du();
  if (h > h_target) {
    std::cout << "WARNING 61 CntOrb: Grid not dense enough for ec=" << ec
              << " (du=" << h << ", need du<" << h_target << ")\n";
    if (h > 2 * h_target) {
      std::cout << "FAILURE 64 CntOrb: Grid not dense enough for ec=" << ec
                << " (du=" << h << ", need du<" << h_target << ")\n";
      return 1;
    }
  }

  // nb: Don't need to extend grid each time... but want thread-safe
  auto cgrid = *rgrid;
  cgrid.extend_to(1.1 * r_asym);

  const double Zeff = std::sqrt(-2.0 * e_core) * n_core;
  std::cout << "Zeff = " << Zeff << " (n = " << n_core << ", e = " << e_core
            << ")" << std::endl;

  std::vector<double> vc;
  vc.resize(cgrid.num_points());
  for (auto i = 0ul; i < cgrid.num_points(); i++) {
    vc[i] = -Zeff / cgrid.r(i);
  }

  // loop through each kappa state
  for (int k_i = 0; true; ++k_i) {
    const auto kappa = Angular::kappaFromIndex(k_i);
    const auto l = Angular::l_k(kappa);
    if (l < min_l)
      continue;
    if (l > max_l)
      break;

    auto &Fc = orbitals.emplace_back(0, kappa, rgrid);
    Fc.en() = ec;
    // solve initial, without exchange term
    DiracODE::solveContinuum(Fc, ec, vc, cgrid, r_asym, alpha);

    // Forcing orthogonality between continuum states and current core state
    const auto &psi = *p_psi;
    if ((p_psi != nullptr) && (force_orthog)) {
      if (psi.kappa() == Fc.kappa()) {
        std::cout << "Before forcing orthog: <" << Fc.shortSymbol() << "|"
                  << psi.shortSymbol() << "> = ";
        printf("%.1e\n", Fc * psi);

        Fc -= (psi * Fc) * psi;

        std::cout << "After: <" << Fc.shortSymbol() << "|" << psi.shortSymbol()
                  << "> = ";
        printf("%.1e\n", Fc * psi);
        std::cout << std::endl;
      } // if kappa
    }   // if orthog & psi

    // // Forcing orthogonality between continuum and core states
    // if (force_orthog) {
    //   for (const auto &Fn : p_hf->get_core()) {
    //     if (Fc.k == Fn.k) {
    //       std::cout << "Before forcing orthog: <" << Fc.shortSymbol() << "|"
    //                 << Fn.shortSymbol() << "> = ";
    //       printf("%.1e\n", Fc * Fn);
    //       Fc -= (Fn * Fc) * Fn;
    //       std::cout << "After: <" << Fc.shortSymbol() << "|" <<
    //       Fn.shortSymbol()
    //                 << "> = ";
    //       printf("%.1e\n", Fc * Fn);
    //       std::cout << std::endl;
    //     } // if
    //   }   // loop through core
    // }     // if

  } // kappa

  return 0;
}

//==============================================================================
void ContinuumOrbitals::clear() { orbitals.clear(); }<|MERGE_RESOLUTION|>--- conflicted
+++ resolved
@@ -57,18 +57,14 @@
 //==============================================================================
 int ContinuumOrbitals::solveContinuumHF(double ec, int min_l, int max_l,
                                         bool force_rescale, bool subtract_self,
-                                        bool force_orthog,
-                                        const DiracSpinor *p_psi)
+                                        bool force_orthog_Fi,
+                                        const DiracSpinor *Fi)
 // Solved the Dirac equation for local potential for positive energy (no mc2)
 // continuum (un-bound) states [partial waves].
 //  * Goes well past num_points, looks for asymptotic region, where wf is
 //  sinosoidal
 //  * Uses fit to known exact H-like for normalisation.
 {
-<<<<<<< HEAD
-  std::cout << "Solving Dirac equation with core state " << p_psi->shortSymbol()
-            << std::endl;
-=======
 
   // include Hartree here? Probably shouldn't, since we do "core Hartree"
   const auto self_consistant = (p_hf->method() == HF::Method::HartreeFock ||
@@ -76,13 +72,13 @@
   // || p_hf->method() == HF::Method::Hartree);
 
   // If Fi given, subtract self-interactions + orthogonalise wrt Fi
-  const bool subtract_self_int = Fi != nullptr;
-  const bool orthog_Fi = Fi != nullptr;
+  // const bool subtract_self_int = Fi != nullptr;
+  // const bool force_orthog_Fi = Fi != nullptr;
   // If Fi _not_ given, instead re-scale V(r) so ~ -Zion/r at large r
-  const bool force_rescale = Fi == nullptr;
-
-  const bool orthog_core = true;
->>>>>>> 56577a0d
+  // const bool force_rescale = Fi == nullptr;
+
+  // Also orthogonalise against entire core: (make no difference)
+  const bool orthog_core = force_orthog_Fi;
 
   // Find 'inital guess' for asymptotic region:
   const double lam = 1.0e6;
@@ -106,27 +102,12 @@
   auto cgrid = *rgrid;
   cgrid.extend_to(1.1 * r_asym);
 
-<<<<<<< HEAD
-  auto vc = v_local;
-
-  // Highest core state (later: use the state being ionised)
-  // const auto &Fa = p_hf->get_core().back();
-
-  // Subtracting single electron contribution from direct potential
-  if ((p_psi != nullptr) && (subtract_self)) {
-    // if (subtract_self) {
-    std::vector<double> vd_single = Coulomb::yk_ab(*p_psi, *p_psi, 0);
-    // v_local = qip::add(v_local, qip::scale(vd_single, -1.0));
-    vc = qip::compose(std::minus{}, vc, vd_single);
-    std::cout << "Subtracting self-interaction..." << std::endl;
-=======
   using namespace qip::overloads;
   auto vc = p_hf->vlocal();
-  if (Fi && subtract_self_int && self_consistant) {
+  if ((Fi != nullptr) && subtract_self && self_consistant) {
     // Subtract off the self-interaction direct part
     const auto vdir_sub = Coulomb::yk_ab(*Fi, *Fi, 0);
     vc -= vdir_sub;
->>>>>>> 56577a0d
   }
 
   // "Z_ion" - "actual"
@@ -189,6 +170,10 @@
         } else { // HF::Method::ApproxHF)
           DiracODE::solveContinuum(Fc, ec, vl, cgrid, r_asym, alpha);
         }
+        // Force orthogonality to Fi (ionised state) (at each HF step)
+        if (force_orthog_Fi && Fi && Fi->kappa() == Fc.kappa()) {
+          Fc -= (*Fi * Fc) * *Fi;
+        }
         // check convergance:
         const auto eps = ((Fc0 - Fc) * (Fc0 - Fc)) / (Fc * Fc);
         if (eps < conv_target || it == max_its) {
@@ -199,44 +184,17 @@
       } // it
     }   // if HF
 
-    // Forcing orthogonality between continuum states and current core state
-    const auto &psi = *p_psi;
-    if ((p_psi != nullptr) && (force_orthog)) {
-      if (psi.kappa() == Fc.kappa()) {
-        std::cout << "Before forcing orthog: <" << Fc.shortSymbol() << "|"
-                  << psi.shortSymbol() << "> = ";
-        printf("%.1e\n", Fc * psi);
-
-        Fc -= (psi * Fc) * psi;
-
-        std::cout << "After: <" << Fc.shortSymbol() << "|" << psi.shortSymbol()
-                  << "> = ";
-        printf("%.1e\n", Fc * psi);
-        std::cout << std::endl;
-      } // if kappa
-    }   // if orthog & psi
-
-    // Forcing orthogonality between continuum and core states
-    // if (force_orthog) {
-    //   for (const auto &Fn : p_hf->get_core()) {
-    //     if (Fc.k == Fn.k) {
-    //       std::cout << "Before forcing orthog: <" << Fc.shortSymbol() << "|"
-    //                 << Fn.shortSymbol() << "> = ";
-    //       printf("%.1e\n", Fc * Fn);
-    //       Fc -= (Fn * Fc) * Fn;
-    //       std::cout << "After: <" << Fc.shortSymbol() << "|" <<
-    //       Fn.shortSymbol()
-    //                 << "> = ";
-    //       printf("%.1e\n", Fc * Fn);
-    //       std::cout << std::endl;
-    //     } // if
-    //   }   // loop through core
-    // }     // if
-    // func already exists for this in Wavefunction.cpp
-    // const auto &Fn = p_hf->get_core();
-    // Wavefunction::orthogonaliseWrt(Fc, Fn);
-
   } // kappa
+
+  // Orthogonalise against entire core:
+  if (orthog_core) {
+    for (auto &Fc : orbitals) {
+      for (const auto &Fa : p_hf->core()) {
+        if (Fa.kappa() == Fc.kappa())
+          Fc -= (Fc * Fa) * Fa;
+      }
+    }
+  }
 
   return 0;
 }
@@ -315,23 +273,6 @@
       } // if kappa
     }   // if orthog & psi
 
-    // // Forcing orthogonality between continuum and core states
-    // if (force_orthog) {
-    //   for (const auto &Fn : p_hf->get_core()) {
-    //     if (Fc.k == Fn.k) {
-    //       std::cout << "Before forcing orthog: <" << Fc.shortSymbol() << "|"
-    //                 << Fn.shortSymbol() << "> = ";
-    //       printf("%.1e\n", Fc * Fn);
-    //       Fc -= (Fn * Fc) * Fn;
-    //       std::cout << "After: <" << Fc.shortSymbol() << "|" <<
-    //       Fn.shortSymbol()
-    //                 << "> = ";
-    //       printf("%.1e\n", Fc * Fn);
-    //       std::cout << std::endl;
-    //     } // if
-    //   }   // loop through core
-    // }     // if
-
   } // kappa
 
   return 0;
